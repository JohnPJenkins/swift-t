#!/bin/zsh -f

# STC RUN-TESTS

# See About.txt for notes

# Test error codes
TEST_OK=0
TEST_TRUE_FAIL=1 # Failure in actual test
TEST_SETUP_FAIL=2 # Failure pre-test
TEST_LEAK_FAIL=3 # Failure due to memory leak

# Defaults
EXIT_ON_FAIL=1
MAX_TESTS=-1 # by default, unlimited
PATTERNS=()
SKIP_PATTERNS=()
SKIP_COUNT=0

COMPILE_ONLY=0
RUN_DISABLED=0
# If 1, show error outputs
REPORT_ERRORS=0
VERBOSE=0
STC_OPT_LEVELS=() #-O levels to test for STC
DEFAULT_STC_OPT_LEVEL=2
ADDTL_STC_ARGS=()
LEAK_CHECK=1
STC_TESTS_OUT_DIR=

# Speed up the tests
if [ -z ${ADLB_EXHAUST_TIME} ]; then
    export ADLB_EXHAUST_TIME=1
fi

while getopts "cCDek:n:p:P:VO:t:T:alo:" OPTION
do
  case ${OPTION}
    in
    c)
      # continue after failure
      EXIT_ON_FAIL=0
      ;;
    C)
      # compile only
      COMPILE_ONLY=1
      ;;
    D)
      #Run disabled tests
      RUN_DISABLED=1
      ;;
    e)
      # Show error outputs
      REPORT_ERRORS=1
      ;;
    k)
      # skip some tests
      SKIP_COUNT=${OPTARG}
      ;;
    n)
      # run a limited number of tests
      MAX_TESTS=${OPTARG}
      ;;
    p)
      # run only tests that match one of the patterns
      PATTERNS+=${OPTARG}
      ;;
    P)
      # don't run tests that match one of the patterns
      SKIP_PATTERNS+=${OPTARG}
      ;;
    t)
      ADDTL_STC_ARGS+="-t${OPTARG}"
      ;;
    T)
      ADDTL_STC_ARGS+="-T${OPTARG}"
      ;;
    V)
      VERBOSE=1
      ;;
    O)
      STC_OPT_LEVELS+=${OPTARG}
      ;;
    l)
      LEAK_CHECK=0
      ;;
    o)
      if [ ! -d ${OPTARG} ]; then
        echo "${OPTARG} is not a directory"
        exit 1
      fi
      STC_TESTS_OUT_DIR=$(cd ${OPTARG}; pwd)
      ;;
    *)
      # ZSH already prints an error message
      exit 1
  esac
done

if (( VERBOSE ))
then
  set -x
fi

if (( LEAK_CHECK ))
then
  # Force reporting of leaks by ADLB
  export ADLB_REPORT_LEAKS=true
fi

if [ ${#STC_OPT_LEVELS} -eq 0 ]
then
  STC_OPT_LEVELS=($DEFAULT_STC_OPT_LEVEL)
fi

crash()
{
  MSG=$1
  print ${MSG}
  exit 1
}

export STC_TESTS_DIR=$( cd $( dirname $0 ) ; /bin/pwd )
STC_ROOT_DIR=$( dirname $STC_TESTS_DIR )
STC_TRIES=( ${STC_ROOT_DIR}/code ${STC_ROOT_DIR} )
STC=""
for D in ${STC_TRIES}
do
  if [[ -x ${D}/bin/stc && -r ${D}/conf/stc-env.sh ]]
    then
    STC=${D}/bin/stc
    break
  fi
done
if [[ ${STC} == "" ]]
then
  STC=$( which stc )
  [[ ${?} != 0 ]] && STC=""
fi
if [[ ${STC} == "" ]]
then
  print "Could not find STC!"
  exit 1
fi
print "using stc: ${STC}\n"

STC_ENV="$(dirname $(dirname ${STC} ))/conf/stc-env.sh"

if [ ! -f "${STC_ENV}" ]
then
  echo "Expected file ${STC_ENV} to exist"
  exit 1
fi

source ${STC_ENV}
export TURBINE_INSTALL # needed by run-test.zsh

RUN_TEST=${STC_TESTS_DIR}/run-test.zsh

# Output dir for tests
export STC_TESTS_OUT_DIR=${STC_TESTS_OUT_DIR:-$STC_TESTS_DIR}
mkdir -p ${STC_TESTS_OUT_DIR}

export TURBINE_USER_LIB=${STC_TESTS_DIR}

which tclsh > /dev/null
if [[ ${?} != 0 ]]
then
  print "Could not find tclsh!"
  exit 1
fi

# Make the package for tests with builtins
tclsh ${STC_TESTS_DIR}/make-package.tcl > ${STC_TESTS_DIR}/pkgIndex.tcl

compile_test()
# Translate test
{
  local STC_OPT_LEVEL=$1
  print "compiling: $( basename ${SWIFT_FILE} ) at O${STC_OPT_LEVEL}"

  local ARGS=""
  if [ -f "${STC_ARGS}" ]
  then
    ARGS=$(cat ${STC_ARGS})
  fi

  STC_LOG_FLAG=-l
  if (( VERBOSE ))
  then
    # Enable trace-level logging
    STC_LOG_FLAG=-L
  fi

  pushd $STC_TESTS_DIR
  ${STC} ${STC_LOG_FLAG} ${STC_LOG_FILE} \
      -O ${STC_OPT_LEVEL} -C ${STC_IC_FILE} \
            ${ADDTL_STC_ARGS} ${ARGS} \
            ${SWIFT_FILE} ${TCL_FILE} \
            > ${STC_OUT_FILE} 2> ${STC_ERR_FILE}
  EXIT_CODE=${?}
  popd
}

# Run test under Turbine/MPI
<<<<<<< HEAD
# Return approriate error code on failure
run_test()
{ 
=======
{
>>>>>>> fa585047
  # Run program, check and setup scripts with test directory as
  # working directory
  SETUP_SCRIPT=${TEST_NAME}.setup.sh
  CHECK_SCRIPT=${TEST_NAME}.check.sh

  SETUP_OUTPUT=${TCL_FILE%.tcl}.setup.out
  CHECK_OUTPUT=${TCL_FILE%.tcl}.check.out
  EXP_OUTPUT=${TEST_PATH}.exp
  TURBINE_OUTPUT=${TEST_OUT_PATH}.out
  TURBINE_XPT_RELOAD_OUTPUT=${TEST_OUT_PATH}.reload.out
  export TURBINE_XPT_RELOAD_OUTPUT

  ARGS=""
  ARGS_FILE=${TEST_PATH}.args

  # Export output filenames for check script
  export TURBINE_OUTPUT STC_OUT_FILE STC_ERR_FILE STC_LOG_FILE


  # Get test command-line arguments
  if [ -r ${ARGS_FILE} ]
  then
    read ARGS < ${ARGS_FILE}
  fi

  # Run the test from within the test directory
  pushd $STC_TESTS_DIR

  # Run in subshell to allow setting environment variables without
  # affecting other tests.  Return values 0=OK, 1=TEST FAILED, 2=SETUP FAILED
  (
    if [ -f ${STC_TESTS_DIR}/${SETUP_SCRIPT} ]
    then
      print "sourcing:  $( basename ${SETUP_SCRIPT} )"
      if ! source ./${SETUP_SCRIPT} >& ${SETUP_OUTPUT}
      then 
        return $TEST_SETUP_FAIL
      fi
    fi
    
    print "running:   $( basename ${TCL_FILE} )"
<<<<<<< HEAD

    ${RUN_TEST} ${TCL_FILE} ${TURBINE_OUTPUT} ${ARGS} 
    CODE=${?}
    if (( CODE != TEST_OK )) 
=======
    ${RUN_TEST} ${TCL_FILE} ${TURBINE_OUTPUT} ${ARGS}
    CODE=${?}
    if (( CODE != 0 ))
>>>>>>> fa585047
    then
      (( REPORT_ERRORS )) && cat ${TURBINE_OUTPUT}
      return $TEST_TRUE_FAIL
    fi

    if [ ! -z "${TURBINE_XPT_FILE}" ]
    then
      print "rerunning with checkpoint: ${TURBINE_XPT_FILE}"
      export TURBINE_XPT_RELOAD="${TURBINE_XPT_FILE}"
      unset TURBINE_XPT_FILE
      ${RUN_TEST} ${TCL_FILE} ${TURBINE_XPT_RELOAD_OUTPUT} ${ARGS}
      CODE=${?}
      if (( CODE != TEST_OK ))
      then
        return $TEST_TRUE_FAIL
      fi

      # Test reload from checkpoint file
    fi
  )
  EXIT_CODE=${?}
  popd

  if [ $EXIT_CODE = $TEST_SETUP_FAIL ]
  then
    echo "Setup script failed"
    return $EXIT_CODE
  fi

  if grep -F -q "THIS-TEST-SHOULD-NOT-RUN" ${SWIFT_FILE}
  then
    # This test was intended to fail at run time
    if (( EXIT_CODE == TEST_OK ))
    then
      echo "Should have failed at runtime, but succeeded"
      EXIT_CODE=$TEST_TRUE_FAIL
    else
      EXIT_CODE=$TEST_OK
    fi
  else
    # Check for unexecuted transforms
    grep -F -q "WAITING TRANSFORMS" ${TURBINE_OUTPUT}
    # This is 0 if nothing was found
    WAITING_TRANSFORMS=$(( ! ${?} ))
    if (( WAITING_TRANSFORMS ))
      then
      print "Transforms were left in the rule engine!"
      return $TEST_TRUE_FAIL
    fi
    
    LEAK_FOUND=0

    # Check for leaks
    if grep -F -q "LEAK DETECTED:" ${TURBINE_OUTPUT}
    then
      LEAK_FOUND=1
    fi

    if grep -F -q "UNSET VARIABLE DETECTED:" ${TURBINE_OUTPUT}
    then
      # Some tests may expect unset variables
      if ! grep -F -q "UNSET-VARIABLE-EXPECTED" ${SWIFT_FILE}
      then
        LEAK_FOUND=1
      fi
    fi

    if  (( LEAK_FOUND ))
    then
      if (( LEAK_CHECK ))
        then
        print "Memory leak!"
        return $TEST_LEAK_FAIL
      fi
    fi
  fi

  if (( EXIT_CODE != TEST_OK ))
  then
    return ${EXIT_CODE}
  fi

  # Check the test output with the test-specific check script
  if [ -x ${STC_TESTS_DIR}/${CHECK_SCRIPT} ]
  then
    print "executing: $( basename ${CHECK_SCRIPT} )"
    pushd $STC_TESTS_DIR
    ./${CHECK_SCRIPT} >& ${CHECK_OUTPUT} || return $TEST_TRUE_FAIL
    popd
  fi

  # Check the output for expected lines
  if [ -f ${EXP_OUTPUT} ]
  then
    print "checking expected: $( basename ${EXP_OUTPUT} )"
    local LINE_MISSING=false
    while read line
    do
      grep -q "${line}" "${TURBINE_OUTPUT}"
      if  (( $? != 0 ))
      then
        print "'${line}' wasn't present in output"
        LINE_MISSING=true
      fi
    done <  ${EXP_OUTPUT}
    if [ $LINE_MISSING = true ]; then
      return $TEST_TRUE_FAIL
    fi
  fi
  return $TEST_OK
}

report_result()
{
  local TEST_PATH=$1
  local OPT_LEVEL=$2
  local EXIT_CODE=$3

  if [ ${#STC_OPT_LEVELS} -eq 1 ]
  then
    local TEST_DESC=${TEST_PATH}
  else
    local TEST_DESC="${TEST_PATH}@O${OPT_LEVEL}"
  fi

  if (( EXIT_CODE == TEST_OK ))
  then
    printf "PASSED\n\n"
  else
    printf "FAILED\n\n"
    FAILED_TESTS+=${TEST_DESC}
    if (( EXIT_CODE == TEST_LEAK_FAIL ))
    then
      LEAKY_TESTS+=${TEST_DESC}
    else
      HARD_FAILED_TESTS+=${TEST_DESC}
    fi

    if (( EXIT_ON_FAIL ))
      then
      print "EXIT CODE: ${EXIT_CODE}"
      exit ${EXIT_CODE}
    fi
  fi
}

report_stats_and_exit()
{
  local EXIT_CODE=$1

  print ""
  print -- "--"
  if (( EXIT_CODE != 0 ))
  then
    print "Caught signal: terminating early"
  fi

  print "tests run: ${TESTS_RUN}"
<<<<<<< HEAD
  print "failed tests: ${#FAILED_TESTS} (${FAILED_TESTS})"
  print "hard failed tests: ${#HARD_FAILED_TESTS} (${HARD_FAILED_TESTS})"
  print "leaky tests: ${#LEAKY_TESTS} (${LEAKY_TESTS})"
  print "disabled tests: ${#DISABLED_TESTS} (${DISABLED_TESTS})"
=======
  if [ "${FAILED_TESTS}" != "" ]; then
      print "failed tests: ${#FAILED_TESTS} (${FAILED_TESTS})"
  fi

  if [ ${LEAK_TEST_COUNT} != 0 ]; then
      print "leaky tests: ${LEAK_TEST_COUNT}"
  fi

  if [ "${DISABLED_TESTS}" != "" ]; then
      print "disabled tests: ${#DISABLED_TESTS} (${DISABLED_TESTS})"
  fi
>>>>>>> fa585047
  exit ${EXIT_CODE}
}

TESTS_RUN=0
SWIFT_FILES=( ${STC_TESTS_DIR}/*.swift )
SWIFT_FILE_TOTAL=${#SWIFT_FILES}
FAILED_TESTS=() # Failed for any reason
HARD_FAILED_TESTS=() # Failed for non-leak reason
LEAKY_TESTS=() # Failed due to leak
DISABLED_TESTS=()

# Setup signal handler for early termination
trap "report_stats_and_exit 1" SIGHUP SIGINT SIGTERM

for (( i=1 ; i<=SWIFT_FILE_TOTAL ; i++ ))
do
  SWIFT_FILE=${SWIFT_FILES[i]}
  TEST_PATH=${SWIFT_FILE%.swift}
  STC_ARGS="${TEST_PATH}.stcargs"
  TEST_NAME=$( basename ${TEST_PATH} )

  if (( SKIP_COUNT ))
  then
    (( SKIP_COUNT-- ))
    continue
  fi

  if (( MAX_TESTS >= 0 && TESTS_RUN >= MAX_TESTS ))
  then
    break
  fi

  if (( RUN_DISABLED == 1 ))
  then
    :
  elif grep -F -q "SKIP-THIS-TEST" ${SWIFT_FILE}
  then
    DISABLED_TESTS+=${TEST_NAME}
    continue
  fi

  if [[ ${#PATTERNS} > 0 ]]
  then
    PATTERN_MATCH=0
    for PATTERN in ${PATTERNS}
    do
      if [[ ${TEST_NAME} =~ ${PATTERN} ]]
      then
        PATTERN_MATCH=1
        break
      fi
    done

    if (( ! PATTERN_MATCH ))
    then
      continue
    fi
  fi
  
  if [[ ${#SKIP_PATTERNS} > 0 ]]
  then
    PATTERN_MATCH=0
    for PATTERN in ${SKIP_PATTERNS}
    do
      if [[ ${TEST_NAME} =~ ${PATTERN} ]]
      then
        PATTERN_MATCH=1
        break
      fi
    done

    if (( PATTERN_MATCH ))
    then
      continue
    fi
  fi

  print "test: ${TESTS_RUN} (${i}/${SWIFT_FILE_TOTAL})"
  for OPT_LEVEL in $STC_OPT_LEVELS
  do
    # Skip specific optimization levels
    if (( RUN_DISABLED == 1 ))
    then
      :
    elif grep -F -q "SKIP-O${OPT_LEVEL}-TEST" ${SWIFT_FILE}
    then
      echo "skip: ${SWIFT_FILE} at O${OPT_LEVEL}"
      DISABLED_TESTS+="${TEST_NAME}@O${OPT_LEVEL}"
      continue
    fi


    TEST_OUT_PATH="${STC_TESTS_OUT_DIR}/${TEST_NAME}"
    if [ ${#STC_OPT_LEVELS} -gt 1 ]
    then
      # Disambiguate test output if running multiple opt levels at same 
      # time so it's not overwritten
      TEST_OUT_PATH+=".O${OPT_LEVEL}"
    fi
    TCL_FILE=${TEST_OUT_PATH}.tcl
    STC_OUT_FILE=${TEST_OUT_PATH}.stc.out
    STC_ERR_FILE=${TEST_OUT_PATH}.stc.err
    STC_LOG_FILE=${TEST_OUT_PATH}.stc.log
    STC_IC_FILE=${TEST_OUT_PATH}.ic

    compile_test ${OPT_LEVEL}

    COMPILE_CODE=${EXIT_CODE}

    # Default behaviour is to run if it compiles
    RUN_COMPILED_TEST=$(( ! COMPILE_CODE ))

    # Reverse exit code if the case was intended to fail to compile
    if grep -F -q "THIS-TEST-SHOULD-NOT-COMPILE" ${SWIFT_FILE}
    then
      RUN_COMPILED_TEST=0 # Never run these tests
      if grep -F -q "STC INTERNAL ERROR" ${STC_ERR_FILE}
      then
          :
      else
          EXIT_CODE=$(( ! EXIT_CODE ))
      fi
    fi

    if (( EXIT_CODE ))
    then
      print
      cat ${STC_OUT_FILE}
      cat ${STC_ERR_FILE}
    fi

    if (( RUN_COMPILED_TEST ))
    then
      if (( COMPILE_ONLY ))
      then
          EXIT_CODE=$TEST_OK
      elif grep -F -q "COMPILE-ONLY-TEST" ${SWIFT_FILE}
      then
          EXIT_CODE=$TEST_OK
      else
          run_test
          EXIT_CODE=${?}
      fi
    fi

    if grep -F -q "THIS-TEST-SHOULD-CAUSE-WARNING" ${SWIFT_FILE}
    then
      if grep -q "^WARN" ${STC_ERR_FILE}
      then
          :
      else
          EXIT_CODE=$TEST_TRUE_FAIL
          printf "No warning in stc output\n"
      fi
    fi
    report_result ${TEST_NAME} ${OPT_LEVEL} ${EXIT_CODE}
  done
  (( TESTS_RUN++ ))
done

report_stats_and_exit 0<|MERGE_RESOLUTION|>--- conflicted
+++ resolved
@@ -203,13 +203,9 @@
 }
 
 # Run test under Turbine/MPI
-<<<<<<< HEAD
 # Return approriate error code on failure
 run_test()
-{ 
-=======
 {
->>>>>>> fa585047
   # Run program, check and setup scripts with test directory as
   # working directory
   SETUP_SCRIPT=${TEST_NAME}.setup.sh
@@ -251,16 +247,10 @@
     fi
     
     print "running:   $( basename ${TCL_FILE} )"
-<<<<<<< HEAD
 
     ${RUN_TEST} ${TCL_FILE} ${TURBINE_OUTPUT} ${ARGS} 
     CODE=${?}
     if (( CODE != TEST_OK )) 
-=======
-    ${RUN_TEST} ${TCL_FILE} ${TURBINE_OUTPUT} ${ARGS}
-    CODE=${?}
-    if (( CODE != 0 ))
->>>>>>> fa585047
     then
       (( REPORT_ERRORS )) && cat ${TURBINE_OUTPUT}
       return $TEST_TRUE_FAIL
@@ -419,24 +409,11 @@
   fi
 
   print "tests run: ${TESTS_RUN}"
-<<<<<<< HEAD
   print "failed tests: ${#FAILED_TESTS} (${FAILED_TESTS})"
   print "hard failed tests: ${#HARD_FAILED_TESTS} (${HARD_FAILED_TESTS})"
   print "leaky tests: ${#LEAKY_TESTS} (${LEAKY_TESTS})"
   print "disabled tests: ${#DISABLED_TESTS} (${DISABLED_TESTS})"
-=======
-  if [ "${FAILED_TESTS}" != "" ]; then
-      print "failed tests: ${#FAILED_TESTS} (${FAILED_TESTS})"
-  fi
-
-  if [ ${LEAK_TEST_COUNT} != 0 ]; then
-      print "leaky tests: ${LEAK_TEST_COUNT}"
-  fi
-
-  if [ "${DISABLED_TESTS}" != "" ]; then
-      print "disabled tests: ${#DISABLED_TESTS} (${DISABLED_TESTS})"
-  fi
->>>>>>> fa585047
+  
   exit ${EXIT_CODE}
 }
 
