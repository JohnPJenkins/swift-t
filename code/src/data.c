/*
 * Copyright 2013 University of Chicago and Argonne National Laboratory
 *
 * Licensed under the Apache License, Version 2.0 (the "License");
 * you may not use this file except in compliance with the License.
 * You may obtain a copy of the License at
 *
 *     http://www.apache.org/licenses/LICENSE-2.0
 *
 * Unless required by applicable law or agreed to in writing, software
 * distributed under the License is distributed on an "AS IS" BASIS,
 * WITHOUT WARRANTIES OR CONDITIONS OF ANY KIND, either express or implied.
 * See the License for the specific language governing permissions and
 * limitations under the License
 */


#include <assert.h>
#include <inttypes.h>
#include <limits.h>
#include <stdbool.h>
#include <stdio.h>
#include <stdlib.h>
#include <string.h>

#include <list.h>
#include <list_i.h>
#include <list_l.h>
#include <table_bp.h>
#include <table_lp.h>
#include <vint.h>

#include "adlb.h"
#include "adlb_types.h"
#include "data.h"
#include "data_cleanup.h"
#include "data_internal.h"
#include "data_structs.h"
#include "debug.h"
#include "multiset.h"
#include "refcount.h"
#include "sync.h"

/**
   Map from adlb_datum_id to adlb_datum
*/
static struct table_lp tds;

typedef struct {
  adlb_datum_id id;
  adlb_refcounts acquire;
  size_t subscript_len;
  char subscript_data[];
} container_reference;

/**
   Map from "container,subscript" specifier to list of listening references.
 */
static struct table_bp container_references;

/**
   Map from "container,subscript" specifier to list of subscribers to that
   subscript.
 */
static struct table_bp container_ix_listeners;

/**
   Map from adlb_datum_id to int rank if locked
*/
static struct table_lp locked;

/**
   Number of ADLB servers
*/
static int servers = 1;

/**
   Unique datum id.  Note that 0 is ADLB_DATA_ID_NULL.
*/
static adlb_datum_id unique = -1;

/**
   When data_unique hits this, return an error- we have exhausted the
   longs. Defined in data_init()
 */
static adlb_datum_id last_id;

static adlb_data_code
datum_init_props(adlb_datum_id id, adlb_datum *d,
                 const adlb_create_props *props);

static adlb_data_code
add_close_notifs(adlb_datum_id id, adlb_datum *d,
                    adlb_notif_t *notifs);

static adlb_data_code
lookup_subscript(adlb_datum_id id, const adlb_datum_storage *d,
    adlb_subscript subscript, adlb_data_type type,
    const adlb_datum_storage **result, adlb_data_type *result_type);

static adlb_data_code datum_gc(adlb_datum_id id, adlb_datum* d,
           xlb_acquire_rc acquire, xlb_rc_changes *rc_changes);

static container_reference *
alloc_container_reference(size_t subscript_len);

static adlb_data_code
data_store_root(adlb_datum_id id, adlb_datum *d,
    const void* buffer, int length, adlb_data_type type,
    adlb_refcounts store_refcounts,
    adlb_notif_t *notifs, bool *freed_datum);

static adlb_data_code
data_store_subscript(adlb_datum_id id, adlb_datum *d,
    adlb_subscript subscript, const void* buffer, int length,
    adlb_data_type type, adlb_refcounts store_refcounts,
    adlb_notif_t *notifs, bool *freed_datum);

static adlb_data_code
insert_notifications(adlb_datum *d, adlb_datum_id id,
    adlb_subscript subscript, const adlb_datum_storage *value,
    const void *value_buffer, int value_len, adlb_data_type value_type,
    adlb_notif_t *notifs, bool *garbage_collected);

static inline adlb_data_code
add_recursive_notifs(adlb_datum *d, adlb_datum_id id,
      adlb_subscript assigned_sub,
      const adlb_datum_storage *value, adlb_data_type value_type,
      adlb_notif_t *notifs, bool *garbage_collected);

static inline adlb_data_code
subscript_notifs_rec(adlb_datum *d, adlb_datum_id id,
          const adlb_datum_storage *data, adlb_data_type type,
          adlb_buffer *sub_buf, bool *sub_caller_buf,
          adlb_subscript subscript, adlb_notif_t *notifs,
          bool *garbage_collected);

static adlb_data_code
container_notifs_rec(adlb_datum *d, adlb_datum_id id,
          const adlb_container *s, adlb_buffer *sub_buf, bool *sub_caller_buf,
          adlb_subscript subscript, adlb_notif_t *notifs,
          bool *garbage_collected);

static adlb_data_code
struct_notifs_rec(adlb_datum *d, adlb_datum_id id,
          const adlb_struct *c, adlb_buffer *sub_buf, bool *sub_caller_buf,
          adlb_subscript subscript, adlb_notif_t *notifs,
          bool *garbage_collected);

static adlb_data_code
check_subscript_notifications(adlb_datum_id container_id,
    adlb_subscript subscript, struct list **ref_list,
    struct list_i **subscribed_ranks);

static adlb_data_code
insert_notifications2(adlb_datum *d,
      adlb_datum_id id, adlb_subscript subscript,
      bool copy_sub, adlb_data_type value_type,
      const void *value_buffer, int value_len,
      struct list *ref_list, struct list_i *sub_list,
      adlb_notif_t *notifs, bool *garbage_collected);

static 
adlb_data_code process_ref_list(struct list *subscribers,
          adlb_notif_t *notifs, adlb_data_type type,
          const void *value, int value_len,
          adlb_refcounts *to_acquire); 

static 
adlb_data_code append_notifs(const struct list_i *listeners,
  adlb_datum_id id, adlb_subscript sub, adlb_notif_ranks *notify);


static bool container_contains(const adlb_container *c, adlb_subscript sub);
static bool container_lookup(const adlb_container *c, adlb_subscript sub,
                             adlb_container_val *val);
static bool container_set(adlb_container *c, adlb_subscript sub,
                              adlb_container_val val,
                              adlb_container_val *prev);
static void container_add(adlb_container *c, adlb_subscript sub,
                              adlb_container_val val);

static void report_leaks(void);

// Maximum length of id/subscript string
#define ID_SUB_PAIR_MAX \
  (sizeof(adlb_datum_id) + ADLB_DATA_SUBSCRIPT_MAX + 1)

// Length of buffer for id+subscript.  Will be at most 8 bytes
// more than ADLB_SUBSCRIPT_MAX
static size_t id_sub_buflen(adlb_subscript sub)
{
  size_t size = (sizeof(adlb_datum_id) + sub.length);
  assert(size <= ID_SUB_PAIR_MAX);
  return size;
}

static size_t write_id_sub(char *buf, adlb_datum_id id,
                                  adlb_subscript sub)
{
  memcpy(buf, &id, sizeof(adlb_datum_id));
  memcpy(buf + sizeof(adlb_datum_id), sub.key, sub.length);
  return id_sub_buflen(sub);
}

// Extract id and sub from buffer.  Return internal pointer into buffer
static void read_id_sub(const char *buf, size_t buflen,
        adlb_datum_id *id, adlb_subscript *sub)
{
  assert(buflen >= sizeof(*id));
  memcpy(id, buf, sizeof(*id));
  sub->length = buflen - sizeof(*id);
  sub->key = &buf[sizeof(*id)];
}

/**
   @param s Number of servers
   @param server_num Number amongst servers
 */
adlb_data_code
xlb_data_init(int s, int server_num)
{
  assert(server_num >= 0 && server_num < s);
  servers = s;
  unique = server_num;
  if (unique == 0) unique += s;

  bool result;
  result = table_lp_init(&tds, 1024*1024);
  if (!result)
    return ADLB_DATA_ERROR_OOM;
  result = table_bp_init(&container_references, 1024*1024);
  if (!result)
    return ADLB_DATA_ERROR_OOM;
  result = table_bp_init(&container_ix_listeners, 1024*1024);
  if (!result)
    return ADLB_DATA_ERROR_OOM;

  result = table_lp_init(&locked, 16);
  if (!result)
    return ADLB_DATA_ERROR_OOM;

  last_id = LONG_MAX - servers - 1;

  return ADLB_DATA_SUCCESS;
}

adlb_data_code
xlb_data_create(adlb_datum_id id, adlb_data_type type,
            const adlb_type_extra *type_extra,
            const adlb_create_props *props)
{
  TRACE("data_create(%"PRId64")", id);
  check_verbose(id != ADLB_DATA_ID_NULL, ADLB_DATA_ERROR_INVALID,
                "ERROR: attempt to create data: id=%"PRId64"\n", id);

  DEBUG("Create "ADLB_PRI_DATUM" t:%s r:%i w:%i", 
        ADLB_PRI_DATUM_ARGS(id, props->symbol),
        ADLB_Data_type_tostring(type),
        props->read_refcount, props->write_refcount);
  if (type == ADLB_DATA_TYPE_CONTAINER)
    DEBUG("Create container "ADLB_PRI_DATUM" k:%s v:%s",
          ADLB_PRI_DATUM_ARGS(id, props->symbol),
          ADLB_Data_type_tostring(type_extra->CONTAINER.key_type),
          ADLB_Data_type_tostring(type_extra->CONTAINER.val_type));

#ifndef NDEBUG
  check_verbose(!table_lp_contains(&tds, id), ADLB_DATA_ERROR_DOUBLE_DECLARE,
                "<%"PRId64"> already exists", id);
#endif

  if (props->read_refcount <= 0 && props->write_refcount <= 0)
  {
    DEBUG("Skipped creation of "ADLB_PRI_DATUM,
          ADLB_PRI_DATUM_ARGS(id, props->symbol));
    return ADLB_DATA_SUCCESS;
  }

  adlb_datum* d = malloc(sizeof(adlb_datum));
  check_verbose(d != NULL, ADLB_DATA_ERROR_OOM,
                "Out of memory while allocating datum");
  d->type = type;
  d->symbol = props->symbol;
  list_i_init(&d->listeners);

  table_lp_add(&tds, id, d);

  adlb_data_code dc = datum_init_props(id, d, props);
  DATA_CHECK(dc);

  if (ADLB_Data_is_compound(type))
  {
    dc = ADLB_Init_compound(&d->data, type, *type_extra, false);
    DATA_CHECK(dc);
    d->status.set = true;
  }
  return ADLB_DATA_SUCCESS;
}


/*
  Initialize datum with props.  This will garbage collect datum
  if initialized with 0 refcounts so should be called after
  the datum is otherwise set up
 */
static adlb_data_code
datum_init_props(adlb_datum_id id, adlb_datum *d,
                 const adlb_create_props *props) {
  check_verbose(props->read_refcount >= 0, ADLB_DATA_ERROR_INVALID,
                "read_refcount negative: %i", props->read_refcount);
  check_verbose(props->write_refcount >= 0, ADLB_DATA_ERROR_INVALID,
                "write_refcount negative: %i", props->write_refcount);
  d->read_refcount = props->read_refcount;
  d->write_refcount = props->write_refcount;
  xlb_data_init_status(&d->status); // default status
  d->status.permanent = props->permanent;
  d->status.release_write_refs = props->release_write_refs;
  d->status.subscript_notifs = false;

  return ADLB_DATA_SUCCESS;
}

adlb_data_code
xlb_data_exists(adlb_datum_id id, adlb_subscript subscript, bool* result)
{
  adlb_data_code dc;
  adlb_datum* d;
  table_lp_search(&tds, id, (void**)&d);

  // if subscript provided, check that subscript exists
  if (!adlb_has_sub(subscript))
  {
      if (d == NULL || !d->status.set)
        *result = false;
      else
        *result = true;
      DEBUG("Exists: "ADLB_PRI_DATUM" => %s",
        ADLB_PRI_DATUM_ARGS(id, d ? d->symbol : ADLB_DEBUG_SYMBOL_NULL),
        bool2string(*result));
  }
  else
  {
    check_verbose(d != NULL, ADLB_DATA_ERROR_INVALID,
<<<<<<< HEAD
        "<%"PRId64"> does not exist, can't check existence of subscript",
        id);
    const adlb_datum_storage *lookup_result;
    adlb_data_type result_type;
    dc = lookup_subscript(id, &d->data, subscript, d->type,
                          &lookup_result, &result_type);
    DATA_CHECK(dc);
                          
    *result = (lookup_result != NULL);
=======
        ADLB_PRI_DATUM" does not exist, can't check existence of subscript",
        ADLB_PRI_DATUM_ARGS(id, ADLB_DEBUG_SYMBOL_NULL));
    check_verbose(d->type == ADLB_DATA_TYPE_CONTAINER, ADLB_DATA_ERROR_TYPE,
                "Expected "ADLB_PRI_DATUM" to be container, but had type %i",
                ADLB_PRI_DATUM_ARGS(id, d->symbol), d->type);
    adlb_container_val t;
    bool data_found = container_lookup(&d->data.CONTAINER, subscript, &t);
    *result = data_found;
>>>>>>> 96da8f41
    // TODO: support binary keys
    DEBUG("Exists: "ADLB_PRI_DATUM_SUB" => %s", ADLB_PRI_DATUM_SUB_ARGS(
            id, d->symbol, subscript), bool2string(*result));
  }
  return ADLB_DATA_SUCCESS;
}

adlb_data_code
xlb_data_typeof(adlb_datum_id id, adlb_data_type* type)
{
  check_verbose(id != ADLB_DATA_ID_NULL, ADLB_DATA_ERROR_NULL,
                "given ADLB_DATA_ID_NULL");

  adlb_datum* d;
  bool found = table_lp_search(&tds, id, (void**)&d);
  check_verbose(found, ADLB_DATA_ERROR_NOT_FOUND,
                "not found: <%"PRId64">", id);
  assert(d != NULL);

  *type = d->type;
  DEBUG("typeof: <%"PRId64"> => %i", id, *type);
  return ADLB_DATA_SUCCESS;
}

/**
   @param type output: the type of the subscript
               for the given container id
 */
adlb_data_code
xlb_data_container_typeof(adlb_datum_id id, adlb_data_type* key_type,
                                        adlb_data_type* val_type)
{
  adlb_datum* d;
  bool found = table_lp_search(&tds, id, (void**)&d);
  check_verbose(found, ADLB_DATA_ERROR_NOT_FOUND,
                "not found: <%"PRId64">", id);
  assert(d != NULL);

  adlb_data_type t = d->type;
  check_verbose(t == ADLB_DATA_TYPE_CONTAINER, ADLB_DATA_ERROR_TYPE,
                "not a container: <%"PRId64">", id);
  *key_type = d->data.CONTAINER.key_type;
  *val_type = d->data.CONTAINER.val_type;
  DEBUG("container_type: <%"PRId64"> => (%i, %i)", id, *key_type, *val_type);
  return ADLB_DATA_SUCCESS;
}

adlb_data_code xlb_data_permanent(adlb_datum_id id) {
  adlb_datum* d;
  bool found = table_lp_search(&tds, id, (void**)&d);
  check_verbose(found, ADLB_DATA_ERROR_NOT_FOUND,
                "not found: <%"PRId64">", id);
  assert(d != NULL);
  d->status. permanent = true;
  return ADLB_DATA_SUCCESS;
}

adlb_data_code
xlb_datum_lookup(adlb_datum_id id, adlb_datum **d)
{
  bool found = table_lp_search(&tds, id, (void**)d);
  check_verbose(found, ADLB_DATA_ERROR_NOT_FOUND,
                "not found: <%"PRId64">", id);
  assert(*d != NULL);
  return ADLB_DATA_SUCCESS;
}

adlb_data_code xlb_data_get_reference_count(adlb_datum_id id,
          adlb_refcounts *result)
{
  adlb_datum *d;
  adlb_data_code dc = xlb_datum_lookup(id, &d);
  DATA_CHECK(dc);
  
  result->read_refcount = d->read_refcount;
  result->write_refcount = d->write_refcount;
  return ADLB_DATA_SUCCESS;
}

/**
   @param garbaged_collected: whether the data was freed
                              (if null, not modified);
   Allocates fresh memory in notify_ranks unless notify_count==0
   Caller must free result
 */
adlb_data_code
xlb_data_reference_count(adlb_datum_id id, adlb_refcounts change,
          xlb_acquire_rc acquire, bool *garbage_collected,
          adlb_notif_t *notifs)
{
  adlb_datum* d;
  adlb_data_code dc = xlb_datum_lookup(id, &d);
  DATA_CHECK(dc);
  return xlb_rc_impl(d, id, change, acquire, garbage_collected, notifs);
}

adlb_data_code
xlb_rc_impl(adlb_datum *d, adlb_datum_id id,
          adlb_refcounts change, xlb_acquire_rc acquire,
          bool *garbage_collected, adlb_notif_t *notifs)
{
  adlb_data_code dc;

  // default: didn't garbage collect
  if (garbage_collected != NULL)
    *garbage_collected = false;

  assert(acquire.refcounts.read_refcount >= 0);
  assert(acquire.refcounts.write_refcount >= 0);

  int read_incr = change.read_refcount;
  int write_incr = change.write_refcount;

  if (xlb_read_refcount_enabled && read_incr != 0 &&
                                   !d->status.permanent) {
    // Shouldn't get here if disabled
    check_verbose(xlb_read_refcount_enabled, ADLB_DATA_ERROR_INVALID,
                  "Internal error: should not get here with read reference "
                  "counting disabled");

    // Should not go negative
    check_verbose(d->read_refcount > 0 &&
                   d->read_refcount + read_incr >= 0,
                ADLB_DATA_ERROR_REFCOUNT_NEGATIVE,
                "<%"PRId64"> read_refcount: %i incr: %i",
                id, d->read_refcount, read_incr);
    d->read_refcount += read_incr;
    DEBUG("read_refcount: <%"PRId64"> => %i", id, d->read_refcount);
  }

  // True if we just closed the ID here
  bool closed = false;

  if (write_incr != 0) {
    // Should not go negative
    check_verbose(d->write_refcount > 0 &&
                   d->write_refcount + write_incr >= 0,
                ADLB_DATA_ERROR_REFCOUNT_NEGATIVE,
                "<%"PRId64"> write_refcount: %i incr: %i",
                id, d->write_refcount, write_incr);
    d->write_refcount += write_incr;
    if (d->write_refcount == 0) {
      // If we're keeping around read-only version, release
      // only write refs here
      dc = add_close_notifs(id, d, notifs);
      DATA_CHECK(dc);

      closed = true;
    }
    DEBUG("write_refcount: <%"PRId64"> => %i", id, d->write_refcount);
  }

  if (d->read_refcount == 0 && d->write_refcount == 0)
  {
    if (garbage_collected != NULL)
      *garbage_collected = true;
    dc = datum_gc(id, d, acquire, &notifs->rc_changes);
    DATA_CHECK(dc);
  }
  else
  {
    bool release_write_refs = closed && d->status.release_write_refs;
    if (release_write_refs || ADLB_RC_NOT_NULL(acquire.refcounts))
    {
      DEBUG("Updating referand refcounts. release write refs: %i, "
            "Acquire sub: [%.*s] r: %i w: %i ", (int)release_write_refs,
            (int)acquire.subscript.length, (const char*)acquire.subscript.key, 
            acquire.refcounts.read_refcount, acquire.refcounts.write_refcount);
      // Have to release or acquire references
      dc = xlb_incr_referand(&d->data, d->type, false, release_write_refs,
                   acquire, &notifs->rc_changes); 
      DATA_CHECK(dc);
    }
  }
  return ADLB_DATA_SUCCESS;
}

static adlb_data_code
extract_members(adlb_container *c, int count, int offset,
                bool include_keys, bool include_vals,
                const adlb_buffer *caller_buffer,
                adlb_buffer *output);

static adlb_data_code
datum_gc(adlb_datum_id id, adlb_datum* d,
           xlb_acquire_rc to_acquire, xlb_rc_changes *rc_changes)
{
  DEBUG("datum_gc: <%"PRId64">", id);
  check_verbose(!d->status.permanent, ADLB_DATA_ERROR_UNKNOWN,
          "Garbage collecting permanent data");

  if (d->status.set)
  {
    // Cleanup the storage if initialized
    adlb_data_code dc = xlb_datum_cleanup(&d->data, d->type, true,
                                true, true, to_acquire, rc_changes);
    DATA_CHECK(dc);
  }

  // This list should be empty since data being destroyed
  check_verbose(d->listeners.size == 0, ADLB_DATA_ERROR_TYPE,
                "%i listeners for garbage collected td <%"PRId64">",
                d->listeners.size, id);

  void *tmp;
  table_lp_remove(&tds, id, &tmp);
  assert(tmp == d);

  free(d);
  return ADLB_DATA_SUCCESS;
}

adlb_data_code
xlb_data_lock(adlb_datum_id id, int rank, bool* result)
{
  adlb_datum* d;
  bool found = table_lp_search(&tds, id, (void**)&d);
  check_verbose(found, ADLB_DATA_ERROR_NOT_FOUND,
                "not found: <%"PRId64">", id);
  assert(d != NULL);

  if (table_lp_contains(&locked, id))
  {
    *result = false;
    return ADLB_DATA_SUCCESS;
  }
  else
  {
    int* r = malloc(sizeof(int));
    *r = rank;
    *result = true;
    table_lp_add(&locked, id, (void*)r);
  }

  return ADLB_DATA_SUCCESS;
}

adlb_data_code
xlb_data_unlock(adlb_datum_id id)
{
  int* r;
  bool found = table_lp_remove(&locked, id, (void**)&r);
  check_verbose(found, ADLB_DATA_ERROR_NOT_FOUND,
                "not found: <%"PRId64">", id);
  free(r);
  return ADLB_DATA_SUCCESS;
}

/**
   @param if not null and data type is container, subscribe
          to this subscript
   @param result set to 1 iff subscribed, else 0 (td closed)
   @return ADLB_SUCCESS or ADLB_ERROR
 */
adlb_data_code
xlb_data_subscribe(adlb_datum_id id, adlb_subscript subscript,
              int rank, int* result)
{
  adlb_data_code dc;

  if (!adlb_has_sub(subscript))
  {
    DEBUG("data_subscribe(): <%"PRId64">", id);
  }
  else
  {
    // TODO: support binary keys
    DEBUG("data_subscribe(): <%"PRId64">[%.*s]", id, (int)subscript.length,
            (const char*)subscript.key);
  }

  adlb_datum* d;
  bool found = table_lp_search(&tds, id, (void**)&d);
  check_verbose(found, ADLB_DATA_ERROR_NOT_FOUND,
                "not found: <%"PRId64">", id);
  assert(d != NULL);

  bool subscribed;

  if (adlb_has_sub(subscript))
  {
    // TODO: support binary keys
    bool is_container = d->type == ADLB_DATA_TYPE_CONTAINER;
    bool is_struct = d->type == ADLB_DATA_TYPE_STRUCT; 
    check_verbose(is_container || is_struct,
            ADLB_DATA_ERROR_INVALID, "subscribing to subscript %.*s on "
            "invalid type: %s for <%"PRId64">", (int)subscript.length,
            (const char*)subscript.key, ADLB_Data_type_tostring(d->type),
            id);
    
    found = false; 
    if ((is_container && container_contains(&d->data.CONTAINER, subscript)))
    {
      found = true;
    }
    else if (is_struct)
    {
      check_verbose(d->status.set, ADLB_DATA_ERROR_INVALID, "Can't set "
          "subscript of struct initialized without type <%"PRId64">", id);
      // This will check validity of subscript as side-effect
      dc = xlb_struct_subscript_init(d->data.STRUCT, subscript,
                                    true, &found);
      DATA_CHECK(dc);
      DEBUG("Struct subscript initialized: %i", (int)found);
    }
    
    subscribed = !found; 
    
    if (!found)
    {
      // encode container, index and ref type into string
      char key[id_sub_buflen(subscript)];
      size_t key_len = write_id_sub(key, id, subscript);
      
      DEBUG("Subscribe to <%"PRId64">[%.*s] len %i", id,
        (int)subscript.length, (const char*)subscript.key,
        (int)subscript.length);

      struct list_i* listeners = NULL;
      found = table_bp_search(&container_ix_listeners, key, key_len,
                                (void*)&listeners);
      if (!found)
      {
        // Nobody else has subscribed to this pair yet
        listeners = list_i_create();
        table_bp_add(&container_ix_listeners, key, key_len, listeners);
      }
      TRACE("Added %i to listeners for %"PRId64"[%.*s]\n", rank,
          id, (int)subscript.length, (const char*)subscript.key);
      list_i_unique_insert(listeners, rank);
      subscribed = true;
    }

    if (subscribed)
    {
      d->status.subscript_notifs = true;
    }
  }
  else
  {
    // No subscript, so subscribing to top-level datum
    if (d->write_refcount == 0)
    {
      subscribed = false;
    }
    else
    {
      list_i_unique_insert(&d->listeners, rank);
      subscribed = true;
    }
  }

  *result = subscribed ? 1 : 0;
  return ADLB_DATA_SUCCESS;
}

/*
    data_container_reference consumes a read reference count unless
    it immediately returns a result.  If it returns a result,
    the caller is responsible for setting references and then
    decrementing the read reference count of the container.
 */
adlb_data_code xlb_data_container_reference(adlb_datum_id id,
                                        adlb_subscript subscript,
                                        adlb_datum_id ref_id,
                                        adlb_subscript ref_sub,
                                        bool copy_subscript,
                                        adlb_data_type ref_type,
                                        adlb_refcounts to_acquire,
                                        const adlb_buffer *caller_buffer,
                                        adlb_binary_data *result,
                                        adlb_notif_t *notifs)
{
  // Check that container_id is an initialized container
  adlb_code ac;
  adlb_data_code dc;
  adlb_datum* d;
  bool found = table_lp_search(&tds, id, (void**)&d);
  check_verbose(found, ADLB_DATA_ERROR_NOT_FOUND,
                "not found: <%"PRId64">", id);
  assert(d != NULL);

  // Is the subscript already pointing to a data identifier?
  const adlb_datum_storage *val_data;
  adlb_data_type val_type;

  dc = lookup_subscript(id, &d->data, subscript, d->type,
                        &val_data, &val_type);
  DATA_CHECK(dc);

  TRACE("lookup datum for ref: %"PRId64"[%.*s]: %p", id,
          (int)subscript.length, subscript.key, val_data );

  check_verbose(ref_type == val_type, ADLB_DATA_ERROR_TYPE,
    "Type mismatch when setting up reference expected %i actual %i\n",
    ref_type, val_type);

  if (val_data != NULL)
  {
    dc = ADLB_Pack(val_data, val_type, caller_buffer, result);
    DATA_CHECK(dc);
    
    // Get ownership in case internal pointer freed later
    dc = ADLB_Own_data(caller_buffer, result);
    DATA_CHECK(dc);

    if (caller_buffer == NULL ||
        result->caller_data != caller_buffer->data)
    {
      // Allocated memory, must free
      ac = xlb_to_free_add(notifs, result->caller_data);
      DATA_CHECK_ADLB(ac, ADLB_DATA_ERROR_OOM);
    }
    
    if (adlb_has_sub(ref_sub) && copy_subscript)
    {
      // Need to make a copy of the subscript data
      void *sub_storage = malloc(ref_sub.length);
      DATA_CHECK_MALLOC(sub_storage);

      memcpy(sub_storage, ref_sub.key, ref_sub.length);
      ref_sub.key = sub_storage;

      ac = xlb_to_free_add(notifs, sub_storage);
      DATA_CHECK_ADLB(ac, ADLB_DATA_ERROR_OOM);
    }

    // add reference setting work to notifications
    xlb_refs_add(&notifs->references, ref_id, ref_sub,
                 ref_type, result->data, result->length,
                 to_acquire);

    // Need to acquire references 
    adlb_refcounts decr = { .read_refcount = -1,
                            .write_refcount = 0 };
    xlb_acquire_rc to_acquire2 = { .subscript = subscript,
                                   .refcounts = to_acquire };
    dc = xlb_rc_impl(d, id, decr, to_acquire2, NULL, notifs);
    DATA_CHECK(dc);

    return ADLB_DATA_SUCCESS;
  }

  result->data = result->caller_data = NULL; // Signal data not found

  // Is the container closed?
  // TODO: support binary keys
  check_verbose(d->write_refcount > 0, ADLB_DATA_ERROR_INVALID,
        "Attempting to subscribe to non-existent subscript\n"
        "on a closed container:  <%"PRId64">[%.*s]\n",
        id, (int)subscript.length, (const char*)subscript.key);
  check_verbose(d->read_refcount > 0, ADLB_DATA_ERROR_INVALID,
        "Container_reference consumes a read reference count, but "
        "reference count was %d for <%"PRId64">", d->read_refcount, id);


  // encode container, index and ref type into string
  char key[id_sub_buflen(subscript)];
  size_t key_len = write_id_sub(key, id, subscript);

  struct list* listeners = NULL;
  found = table_bp_search(&container_references, key, key_len,
                            (void*)&listeners);
  TRACE("search container_ref %"PRId64"[%.*s]: %i", id,
          (int)subscript.length, subscript.key, (int)found);
  if (!found)
  {
    // Nobody else has subscribed to this pair yet
    listeners = list_create();
    TRACE("add container_ref %"PRId64"[%.*s]", id,
          (int)subscript.length, subscript.key);
    table_bp_add(&container_references, key, key_len, listeners);
  }
  else
  {
    // Only have one read refcount per subscribed index
    // There should be at least 2 read refcounts: one for
    //  this call to container_reference, and one for the
    //  subscriber list
    if (xlb_read_refcount_enabled) {
      assert(d->read_refcount >= 2);
      d->read_refcount--;
      
      DEBUG("read_refcount in container_reference: <%"PRId64"> => %i",
            id, d->read_refcount);
    }
  }

  // TODO: support binary keys
  check_verbose(listeners != NULL, ADLB_DATA_ERROR_NULL,
                "Found null value in listeners table\n"
                "for:  %"PRId64"[%.*s]\n", id,
                (int)subscript.length, (const char*)subscript.key);

  TRACE("Added %"PRId64" to listeners for %"PRId64"[%s]", reference,
        id, subscript);
  container_reference *entry = alloc_container_reference(ref_sub.length);
  check_verbose(entry != NULL, ADLB_DATA_ERROR_OOM,
                "Could not allocate memory");
  entry->id = ref_id;
  entry->acquire = to_acquire;
  entry->subscript_len = ref_sub.length;
  memcpy(entry->subscript_data, ref_sub.key, ref_sub.length);

  list_add(listeners, entry);
  result->data = NULL;
  return ADLB_DATA_SUCCESS;
}

static container_reference *
alloc_container_reference(size_t subscript_len)
{
  return malloc(sizeof(container_references) + subscript_len);
}


/**
   Can allocate fresh memory in notifications
   Caller must free result
   type: type of data to be assigned
   notifs: list of notifications, must be initialized
 */
adlb_data_code
xlb_data_store(adlb_datum_id id, adlb_subscript subscript,
          const void* buffer, int length, adlb_data_type type,
          adlb_refcounts refcount_decr, adlb_refcounts store_refcounts, 
          adlb_notif_t *notifs)
{
  assert(length >= 0);

  adlb_datum* d;
  bool found = table_lp_search(&tds, id, (void**)&d);
  check_verbose(found, ADLB_DATA_ERROR_NOT_FOUND,
                "not found: <%"PRId64">", id);
  assert(d != NULL);

  // Make sure we are allowed to write this data
  if (d->write_refcount <= 0)
  {
    // Don't print error by default: caller may want to handle
    DEBUG("attempt to write closed var: <%"PRId64">", id);
    return ADLB_DATA_ERROR_DOUBLE_WRITE;
  }

  // Track if we freed datum for error detection
  bool freed_datum = false;

  adlb_data_code dc;
  if (adlb_has_sub(subscript))
  {
    dc = data_store_subscript(id, d, subscript, buffer, length, type,
                             store_refcounts, notifs, &freed_datum);
    DATA_CHECK(dc);
  }
  else
  {
    dc = data_store_root(id, d, buffer, length, type, store_refcounts,
                         notifs, &freed_datum);
    DATA_CHECK(dc);
  }

  // Handle reference count decrease
  assert(refcount_decr.write_refcount >= 0);
  assert(refcount_decr.read_refcount >= 0);
  if (refcount_decr.write_refcount > 0 || refcount_decr.read_refcount > 0)
  {
    // Avoid accessing freed memory
    check_verbose(!freed_datum, ADLB_DATA_ERROR_REFCOUNT_NEGATIVE,
        "Taking write reference count below zero on datum <%"PRId64">", id);

    adlb_refcounts incr = { .read_refcount = xlb_read_refcount_enabled ?
                                            -refcount_decr.read_refcount : 0,
                            .write_refcount = -refcount_decr.write_refcount };
    dc = xlb_rc_impl(d, id, incr, XLB_NO_ACQUIRE,
                     NULL, notifs);
    DATA_CHECK(dc);
  }

  return ADLB_DATA_SUCCESS;
}


/**
 * Internal function to store data at root of datum
 */
static adlb_data_code
data_store_root(adlb_datum_id id, adlb_datum *d,
    const void* buffer, int length, adlb_data_type type,
    adlb_refcounts store_refcounts,
    adlb_notif_t *notifs, bool *freed_datum)
{
  adlb_data_code dc;

  check_verbose(type == d->type, ADLB_DATA_ERROR_TYPE,
          "Type mismatch: expected %s actual %s\n",
          ADLB_Data_type_tostring(type), ADLB_Data_type_tostring(d->type));

  // Handle store to top-level datum
  bool initialize = !d->status.set;
  dc = ADLB_Unpack2(&d->data, d->type, buffer, length, store_refcounts,
                    initialize);
  DATA_CHECK(dc);
  d->status.set = true;

  if (ENABLE_LOG_DEBUG && xlb_debug_enabled)
  {
    char *val_s = ADLB_Data_repr(&d->data, d->type);
    DEBUG("data_store <%"PRId64">=%s | refs: r: %i w: %i\n", id, val_s,
          store_refcounts.read_refcount, store_refcounts.write_refcount);
    free(val_s);
  }

  if (d->status.subscript_notifs)
  {
    // Need to handle subscript notifications
    dc = add_recursive_notifs(d, id, ADLB_NO_SUB, &d->data, d->type,
                              notifs, freed_datum);
    DATA_CHECK(dc);
  }

  return ADLB_DATA_SUCCESS;
}

/**
 * Internal function to store data in a subscript of a datum
 */
static adlb_data_code
data_store_subscript(adlb_datum_id id, adlb_datum *d,
    adlb_subscript subscript, const void* value, int length,
    adlb_data_type value_type, adlb_refcounts store_refcounts,
    adlb_notif_t *notifs, bool *freed_datum)
{
  adlb_data_code dc;

  adlb_datum_storage *data = &d->data;
  adlb_data_type data_type = d->type;

  check_verbose(d->status.set, ADLB_DATA_ERROR_INVALID, "Can't set "
      "subscript of datum initialized without type <%"PRId64">", id);

  // Modify subscript as we progress
  adlb_subscript curr_sub = subscript;

  // Loop to go through multiple components of subscript
  while (true)
  {
    if (data_type == ADLB_DATA_TYPE_MULTISET)
    {
      // Any subscript appends to multiset
      assert(adlb_has_sub(curr_sub));
      adlb_data_type elem_type = data->MULTISET->elem_type;
      check_verbose(value_type == elem_type, ADLB_DATA_ERROR_TYPE,
              "Type mismatch for multiset val: expected %s actual %s\n",
              ADLB_Data_type_tostring(elem_type), ADLB_Data_type_tostring(value_type));
      // Handle addition to multiset
      const adlb_datum_storage *elem;
      dc = xlb_multiset_add(data->MULTISET, value, length,
                            store_refcounts, &elem);
      DATA_CHECK(dc);

      if (ENABLE_LOG_DEBUG && xlb_debug_enabled)
      {
        char *val_s = ADLB_Data_repr(elem, elem_type);
        DEBUG("data_store <%"PRId64">+=%s | refs: r: %i w: %i\n", id,
              val_s, store_refcounts.read_refcount,
              store_refcounts.write_refcount);
        free(val_s);
      }
      return ADLB_DATA_SUCCESS;
    }
    else if (data_type == ADLB_DATA_TYPE_CONTAINER)
    {
      // Handle insert

      adlb_container *c = &data->CONTAINER;

      check_verbose(value_type == c->val_type, ADLB_DATA_ERROR_TYPE,
                    "Type mismatch for container value: "
                    "given: %s required: %s\n",
                    ADLB_Data_type_tostring(value_type),
                    ADLB_Data_type_tostring(c->val_type));

      // Does the link already exist?
      adlb_container_val t = NULL;
      bool found = container_lookup(c, curr_sub, &t);

      if (found && t != NULL)
      {
        // If present, must be an UNLINKED entry:
        // TODO: support binary keys
        // Don't print error by default: caller may want to handle
        DEBUG("already exists: <%"PRId64">[%.*s]", id, (int)subscript.length,
              (const char*)subscript.key);
        return ADLB_DATA_ERROR_DOUBLE_WRITE;
     } 

      
      // Now we are guaranteed to succeed
      adlb_datum_storage *entry = malloc(sizeof(adlb_datum_storage));
      dc = ADLB_Unpack(entry, c->val_type, value, length,
                      store_refcounts);
      DATA_CHECK(dc);

      if (found)
      {
        DEBUG("Assigning unlinked precreated entry");
        // Ok- somebody did an Insert_atomic
        adlb_container_val v;
        // Reset entry
        bool b = container_set(c, curr_sub, entry, &v);
        ASSERT(b);
        ASSERT(v == NULL); // Should have been NULL for unlinked
      }
      else
      {
        DEBUG("Creating new container entry");
        container_add(c, curr_sub, entry);
      }

      if (ENABLE_LOG_DEBUG && xlb_debug_enabled)
      {
        char *val_s = ADLB_Data_repr(entry, value_type);
        // TODO: support binary keys
        DEBUG("data_store <%"PRId64">[%.*s]=%s | refs: r: %i w: %i\n",
           id, (int)subscript.length, (const char*)subscript.key, val_s,
           store_refcounts.read_refcount, store_refcounts.write_refcount);
        free(val_s);
      }

      if (d->status.subscript_notifs)
      {
        dc = insert_notifications(d, id, subscript,
                  entry, value, length, value_type,
                  notifs, freed_datum);
        DATA_CHECK(dc);
      }
      return ADLB_DATA_SUCCESS;
    }
    else if (data_type == ADLB_DATA_TYPE_STRUCT)
    {
      // Handle assigning struct field
      adlb_struct_field *field;
      adlb_struct_field_type field_type;
      size_t curr_sub_pos;
      dc = xlb_struct_lookup(data->STRUCT, curr_sub, true, &field,
                             &field_type, &curr_sub_pos);
      DATA_CHECK(dc);
      
      assert(curr_sub_pos <= curr_sub.length);

      if (curr_sub_pos == curr_sub.length) {
        // Located field to assign.  This function will check
        // that it hasn't already been assigned
        dc = xlb_struct_assign_field(field, field_type, value, length,
                                     value_type, store_refcounts);
        DATA_CHECK(dc);

        if (ENABLE_LOG_DEBUG && xlb_debug_enabled)
        {
          char *val_s = ADLB_Data_repr(&field->data, value_type);
          // TODO: support binary keys
          DEBUG("data_store <%"PRId64">.%.*s=%s | refs: r: %i w: %i\n",
            id, (int)subscript.length, (const char*)subscript.key, val_s,
            store_refcounts.read_refcount, store_refcounts.write_refcount);
          free(val_s);
        }

        dc = insert_notifications(d, id, subscript,
                  &field->data, value, length, value_type,
                  notifs, freed_datum);
        DATA_CHECK(dc);

        return ADLB_DATA_SUCCESS;
      }
      else
      {
        // Some of subscript left, must continue
        if (!field->initialized)
        {
          // Can't initialize non-compound fields like this
          check_verbose(ADLB_Data_is_compound(field_type.type),
            ADLB_DATA_ERROR_SUBSCRIPT_NOT_FOUND,
            "Uninitialized subscript:  <%"PRId64">[%.*s] "
            "Remaining bytes %zu", id, (int)subscript.length,\
            (const char*)subscript.key, curr_sub.length - curr_sub_pos);
          
          dc = ADLB_Init_compound(&d->data, field_type.type,
                                  field_type.extra, true);
          DATA_CHECK(dc);
        }
        // Some of subscript left:
        // update data, subscript, etc. for next iteration
        data = &field->data;
        data_type = field_type.type;
        curr_sub.key += curr_sub_pos;
        curr_sub.length -= curr_sub_pos;
      }
    }
    else
    {
      verbose_error(ADLB_DATA_ERROR_TYPE,
                    "type %s not subscriptable: <%"PRId64">",
                    ADLB_Data_type_tostring(data_type), id);
    }
  }

  return ADLB_DATA_SUCCESS;
}


/**
   Notify all waiters on variable that it was closed

   Allocates fresh memory in result unless count==0
   Caller must free result

   will_be_gced:
 */
static adlb_data_code
add_close_notifs(adlb_datum_id id, adlb_datum *d, adlb_notif_t *notifs)
{
  assert(d != NULL);
  DEBUG("data_close: <%"PRId64"> listeners: %i", id, d->listeners.size);
  adlb_data_code dc = append_notifs(&d->listeners, id, ADLB_NO_SUB,
                                    &notifs->notify);
  DATA_CHECK(dc);
  list_i_clear(&d->listeners);

  return ADLB_DATA_SUCCESS;
}

/**
   Used by data_retrieve()
*/
#define CHECK_SET(id, d)                              \
  if (!d->status.set) {                               \
    printf("not set: %"PRId64"\n", id);                    \
    return ADLB_DATA_ERROR_UNSET;                     \
  }

adlb_data_code
xlb_data_retrieve(adlb_datum_id id, adlb_subscript subscript,
                 adlb_refcounts decr, adlb_refcounts to_acquire,
                 adlb_data_type* type, const adlb_buffer *caller_buffer,
                 adlb_binary_data *result, adlb_notif_t *notifs)
{
  TRACE("data_retrieve(%"PRId64", %s)", id, subscript);

  adlb_data_code dc;

  result->data = result->caller_data = NULL;

  adlb_datum* d;
  bool found = table_lp_search(&tds, id, (void**)&d);
  if (!found)
  {
    TRACE("data_retrieve(%"PRId64"): NOT FOUND", id);
    return ADLB_DATA_ERROR_NOT_FOUND;
  }
  assert(d != NULL);

  // Result code for retrieve
  adlb_data_code result_code = ADLB_DATA_SUCCESS;

  const adlb_datum_storage *val_data;
  adlb_data_type val_type;

  if (!adlb_has_sub(subscript))
  {
    CHECK_SET(id, d);

    val_type = d->type;
    val_data = &d->data;
  }
  else
  {
    dc = lookup_subscript(id, &d->data, subscript, d->type,
                          &val_data, &val_type);
    DATA_CHECK(dc);

    if (val_data == NULL)
    {
      return ADLB_DATA_ERROR_SUBSCRIPT_NOT_FOUND;
    }
    
  }

  dc = ADLB_Pack(val_data, val_type, caller_buffer, result);
  DATA_CHECK(dc);

  *type = val_type;
  
  if (ADLB_RC_NOT_NULL(decr) || ADLB_RC_NOT_NULL(to_acquire)) {
    // own data in case we free it
    if (ADLB_RC_NOT_NULL(decr))
    {
      dc = ADLB_Own_data(caller_buffer, result);
      DATA_CHECK(dc);
    }

    xlb_acquire_rc to_acquire2 = { .refcounts = to_acquire,
                                   .subscript = subscript };
    dc = xlb_rc_impl(d, id, adlb_rc_negate(decr),
                to_acquire2, NULL, notifs);
    DATA_CHECK(dc);
  }

  return result_code;
}

/**
  Lookup subscript in any datum that supports it.
  result is NULL if not present.
  result_type is always set
 */
static adlb_data_code
lookup_subscript(adlb_datum_id id, const adlb_datum_storage *d,
    adlb_subscript subscript, adlb_data_type type,
    const adlb_datum_storage **result, adlb_data_type *result_type)
{
  adlb_data_code dc;
  while (true)
  {
    switch(type)
    {
      case ADLB_DATA_TYPE_CONTAINER:
        // Assume remainder of subscript is container key
        *result_type = d->CONTAINER.val_type;
        adlb_container_val tmp_val;
        
        // We don't distinguish unlinked and non-existent subscript here
        if (container_lookup(&d->CONTAINER, subscript, &tmp_val))
        {
          *result = tmp_val;
        }
        else
        {
          *result = NULL;
        }
        return ADLB_DATA_SUCCESS;
      case ADLB_DATA_TYPE_STRUCT:
      {
        check_verbose(d->STRUCT != NULL, ADLB_DATA_ERROR_INVALID, "Can't set "
            "subscript of struct initialized without type <%"PRId64">", id);
        
        adlb_struct_field *field;
        adlb_struct_field_type field_type;
        size_t sub_pos;
        dc = xlb_struct_lookup(d->STRUCT, subscript, false, &field,
                               &field_type, &sub_pos);
        DATA_CHECK(dc);
        
        assert(sub_pos <= subscript.length);

        if (!field->initialized)
        {
          *result = NULL;
          *result_type = field_type.type;
          return ADLB_DATA_SUCCESS;
        }
        else if (sub_pos == subscript.length)
        {
          *result = &field->data;
          *result_type = field_type.type;
          return ADLB_DATA_SUCCESS;
        }
        else
        {
          // update subscript, type and data for next iteration
          subscript.length -= sub_pos;
          subscript.key += sub_pos;
          type = field_type.type;
          d = &field->data;
        }
        break;
      }
      default:
        verbose_error(ADLB_DATA_ERROR_TYPE, "Expected <%"PRId64"> to "
              "support subscripting, but type %s doesn't", id,
              ADLB_Data_type_tostring(type));
        return ADLB_DATA_ERROR_UNKNOWN;
    }
  }
}

/**
   Helper function to add to container
 */
static void container_add(adlb_container *c, adlb_subscript sub,
                              adlb_container_val val)
{
  TRACE("Adding %p to %p", val, c);
  table_bp_add(c->members, sub.key, sub.length, val);
}

/**
   Helper function to set existing container val
 */
static bool container_set(adlb_container *c, adlb_subscript sub,
                              adlb_container_val val,
                              adlb_container_val *prev)
{
  return table_bp_set(c->members, sub.key, sub.length, val, (void**)prev);
}

static bool container_contains(const adlb_container *c, adlb_subscript sub)
{
  adlb_container_val tmp;
  return container_lookup(c, sub, &tmp);
}

/**
   Helper function for looking up container
  */
static bool container_lookup(const adlb_container *c, adlb_subscript sub,
                             adlb_container_val *val)
{
  return table_bp_search(c->members, sub.key, sub.length, (void**)val);
}

static adlb_data_code
pack_member(adlb_container *cont, table_bp_entry *item,
            bool include_keys, bool include_vals,
            const adlb_buffer *tmp_buf, adlb_buffer *result,
            bool *result_caller_buffer, int *result_pos);

/**
   Extract the table members into a buffer.
   count: -1 for all past offset, or the exact expected count based
        on the array size.
 */
static adlb_data_code
extract_members(adlb_container *cont, int count, int offset,
                bool include_keys, bool include_vals,
                const adlb_buffer *caller_buffer,
                adlb_buffer *output)
{
  int c = 0; // Count of members seen
  adlb_data_code dc;
  struct table_bp* members = cont->members;
  bool use_caller_buf;

  dc = ADLB_Init_buf(caller_buffer, output, &use_caller_buf, 65536);
  ADLB_DATA_CHECK(dc);

  // Allocate some temporary storage on stack
  adlb_buffer tmp_buf;
  tmp_buf.length = XLB_STACK_BUFFER_LEN;
  char tmp_storage[XLB_STACK_BUFFER_LEN];
  tmp_buf.data = tmp_storage;

  int output_pos = 0; // Amount of output used

  TABLE_BP_FOREACH(members, item)
  {
    if (c >= offset)
    {
      if (c >= count+offset && count != -1)
      {
        TRACE("Got %i/%i items, done\n", c+1, count);
        goto extract_members_done;
      }
      dc = pack_member(cont, item, include_keys, include_vals, &tmp_buf,
                       output, &use_caller_buf, &output_pos);
      DATA_CHECK(dc);
    }
    c++;
  }

  TRACE("Got %i/%i entries at offset %i table size %i\n", c-offset, count,
                offset, members->size);
  // Should have found requested number
  if (count != -1 && c - offset != count)
  {
    DEBUG("Warning: did not get expected count when enumerating array. "
          "Got %i/%i entries at offset %i table size %i\n",
          c-offset, count, offset, members->size);
  }

extract_members_done:
  // Mark actual length of output
  output->length = output_pos;
  TRACE("extract_members: output_length: %i\n", output->length);
  return ADLB_DATA_SUCCESS;
}

static adlb_data_code
pack_member(adlb_container *cont, table_bp_entry *item,
            bool include_keys, bool include_vals,
            const adlb_buffer *tmp_buf, adlb_buffer *result,
            bool *result_caller_buffer, int *result_pos)
{
  assert(table_bp_entry_valid(item));

  adlb_data_code dc;
  if (include_keys)
  {
    assert(item->key_len <= INT_MAX);
    dc = ADLB_Append_buffer(ADLB_DATA_TYPE_NULL, 
            table_bp_get_key(item), (int)item->key_len,
            true, result, result_caller_buffer, result_pos);
    DATA_CHECK(dc);
  }
  if (include_vals)
  {
    dc = ADLB_Pack_buffer(item->data, cont->val_type, true,
                tmp_buf, result, result_caller_buffer, result_pos);
    DATA_CHECK(dc);
  }

  return ADLB_DATA_SUCCESS;
}

static int
enumerate_slice_size(int offset, int count, int actual_size)
{
  // Number of elements after offset
  int post_offset = actual_size - offset;
  if (post_offset < 0)
  {
    // might be negative
    post_offset = 0;
  }
  if (count < 0) {
    // Unlimited count
    return post_offset;
  } else if (count <= post_offset) {
    // Slice size limited by specified count
    return count;
  } else {
    return post_offset;
  }
}

/**
   @param container_id
   @param count maximum number of elements to return, negative for unlimited
   @param offset offset of member to start at
   @param data Filled in with output location for encoded binary keys and
               values.  Members are stored with key first, then value.  The
               length in bytes of the key and value is encoded with vint_encode
               and prefixed to the actual data
   @param length Length of data in data
   @param include_keys whether to include keys in result
   @param include_vals whether to include values in result
   @param actual Returns the number of entries in the container
 */
adlb_data_code
xlb_data_enumerate(adlb_datum_id id, int count, int offset,
               bool include_keys, bool include_vals,
               const adlb_buffer *caller_buffer,
               adlb_buffer *data, int* actual,
               adlb_data_type *key_type, adlb_data_type *val_type)
{
  TRACE("data_enumerate(%"PRId64")", id);
  adlb_data_code dc;
  adlb_datum* d;
  bool found = table_lp_search(&tds, id, (void**)&d);

  check_verbose(found, ADLB_DATA_ERROR_NOT_FOUND,
                "not found: <%"PRId64">", id);
  assert(d != NULL);
  if (d->type == ADLB_DATA_TYPE_CONTAINER)
  {
    int slice_size = enumerate_slice_size(offset, count,
                        d->data.CONTAINER.members->size);

    if (include_keys || include_vals)
    {
      dc = extract_members(&d->data.CONTAINER, count, offset,
                                  include_keys, include_vals,
                                  caller_buffer, data);
      DATA_CHECK(dc);
    }

    *actual = slice_size;
    *key_type = d->data.CONTAINER.key_type;
    *val_type = d->data.CONTAINER.val_type;
    TRACE("Enumerate container: %i elems %i bytes\n", slice_size,
                                                      data->length);
    return ADLB_DATA_SUCCESS;
  }
  else if (d->type == ADLB_DATA_TYPE_MULTISET)
  {
    check_verbose(!include_keys, ADLB_DATA_ERROR_TYPE, "<%"PRId64"> "
        " with type multiset does not have keys to enumerate", id);
    int slice_size = enumerate_slice_size(offset, count,
                              (int)xlb_multiset_size(d->data.MULTISET));

    if (include_vals) {
      // Extract members to buffer
      dc = xlb_multiset_extract_slice(d->data.MULTISET, offset, slice_size,
                                      caller_buffer, data);
      DATA_CHECK(dc);
    }

    *actual = slice_size;
    *key_type = ADLB_DATA_TYPE_NULL;
    *val_type = d->data.MULTISET->elem_type;
    TRACE("Enumerate multiset: %i elems %i bytes\n", slice_size,
                                                     data->length);
    return ADLB_DATA_SUCCESS;
  }
  else
  {
    verbose_error(ADLB_DATA_ERROR_TYPE, "enumeration of <%"PRId64"> with "
            "type %s not supported", id, ADLB_Data_type_tostring(d->type));
  }
  // Unreachable
  return ADLB_DATA_ERROR_UNKNOWN;
}

adlb_data_code
xlb_data_container_size(adlb_datum_id container_id, int* size)
{
  adlb_datum* c;
  bool found = table_lp_search(&tds, container_id, (void**)&c);

  check_verbose(found, ADLB_DATA_ERROR_NOT_FOUND,
                "not found: <%"PRId64">", container_id);
  assert(c != NULL);

  switch (c->type)
  {
    case ADLB_DATA_TYPE_CONTAINER:
      *size = c->data.CONTAINER.members->size;
      return ADLB_DATA_SUCCESS;
    case ADLB_DATA_TYPE_MULTISET:
      *size = (int)xlb_multiset_size(c->data.MULTISET);
      return ADLB_DATA_SUCCESS;
    default:
      printf("not a container or multiset: <%"PRId64">", container_id);
      return ADLB_DATA_ERROR_TYPE;
  }
}

/**
 * Add notifications resulting from assignment to subscript.
 *
 * subscript: we assume that a point to the subscript can be added to
 *          notifications, i.e. that lifetime of subscript is longer than
 *          notifications structure
 * 
 * TODO: we don't handle subscription to nodes that are neither the root
 * nor the leaf here.  In principle a subtree could be fully assigned
 * before the full datum is assigned, but we don't detect that.
 */
static adlb_data_code
insert_notifications(adlb_datum *d, adlb_datum_id id,
    adlb_subscript subscript, const adlb_datum_storage *value,
    const void *value_buffer, int value_len, adlb_data_type value_type,
    adlb_notif_t *notifs, bool *garbage_collected)
{
  adlb_data_code dc;

  struct list *ref_list = NULL;
  struct list_i *sub_list = NULL;

  // Find, remove, and return any listeners/references
  dc = check_subscript_notifications(id, subscript, &ref_list,
                                     &sub_list);
  DATA_CHECK(dc);
  
  DEBUG("Notifications for <%"PRId64">[%.*s] len %i refs %i "
        "subscribers %i", id, (int)subscript.length,
        (const char*)subscript.key, (int)subscript.length, 
        ref_list != NULL ? ref_list->size : 0,
        sub_list != NULL ? sub_list->size : 0);

  // Track whether we garbage collected the data
  assert(garbage_collected != NULL);
  *garbage_collected = false;
  
  dc = insert_notifications2(d, id, subscript, false,
      value_type, value_buffer, value_len,
      ref_list, sub_list, notifs, garbage_collected);
  DATA_CHECK(dc);

  TRACE("remove container_ref %"PRId64"[%.*s]: %i\n", id,
        (int)subscript.length, subscript.key, (int)result);
  
  dc = add_recursive_notifs(d, id, subscript, value,
              value_type, notifs, garbage_collected);
  DATA_CHECK(dc);

  return ADLB_DATA_SUCCESS;
}

/*
  Check for subscribers for an id/subscript pair and set output arguments
  if found.
 */
static adlb_data_code
check_subscript_notifications(adlb_datum_id id,
    adlb_subscript subscript, struct list **ref_list,
    struct list_i **sub_list) {
  char s[id_sub_buflen(subscript)];
  size_t s_len = write_id_sub(s, id, subscript);
  void *data;
  bool result = table_bp_remove(&container_references, s, s_len, &data);

  if (result)
  {
    *ref_list = (struct list*) data;
  }
  
  result = table_bp_remove(&container_ix_listeners, s, s_len, &data);

  if (result)
  {
    *sub_list = (struct list_i*) data;
  }

  return ADLB_DATA_SUCCESS;
}

/*
  Process the notifications once we've extracted lists
  value_buffer/value_len: data must be provided if ref_list is set.
        This memory should have a lifetime matching that of the
        whole notification data structure (i.e. we don't make a
        copy of it and store a pointer in there)
  copy_sub: if true, subscript data has shorter lifetime than
            notifications, so much copy data to add to notifs
 */
static adlb_data_code
insert_notifications2(adlb_datum *d,
      adlb_datum_id id, adlb_subscript subscript,
      bool copy_sub, adlb_data_type value_type,
      const void *value_buffer, int value_len,
      struct list *ref_list, struct list_i *sub_list,
      adlb_notif_t *notifs, bool *garbage_collected)
{
  adlb_data_code dc;
  if (ref_list != NULL)
  {
    DEBUG("Processing references for subscript assign");
    xlb_acquire_rc referand_acquire = XLB_NO_ACQUIRE;
    referand_acquire.subscript = subscript;

    dc = process_ref_list(ref_list, notifs, value_type,
                     value_buffer, value_len,
                     &referand_acquire.refcounts);
    DATA_CHECK(dc);

    // Need to free refcount we were holding for reference notifs
    adlb_refcounts read_decr = { .read_refcount = -1,
                                 .write_refcount = 0 };
    if (!xlb_read_refcount_enabled)
    {
      read_decr.read_refcount = 0;
      referand_acquire.refcounts.read_refcount = 0;
    }
    
    // Update refcounts if necessary
    dc = xlb_rc_impl(d, id, read_decr, referand_acquire,
                     garbage_collected, notifs);
    DATA_CHECK(dc);
  }

  
  if (sub_list != NULL && sub_list->size > 0)
  {
    if (copy_sub && adlb_has_sub(subscript))
    {
      void *subscript_ptr = malloc(subscript.length);
      DATA_CHECK_MALLOC(subscript_ptr);

      memcpy(subscript_ptr, subscript.key, subscript.length);
      subscript.key = subscript_ptr;

      dc = xlb_to_free_add(notifs, subscript_ptr);
      DATA_CHECK_ADLB(dc, ADLB_DATA_ERROR_OOM);
    }
    dc = append_notifs(sub_list, id, subscript, &notifs->notify);
    DATA_CHECK(dc);
    list_i_free(sub_list);
  }
  return ADLB_DATA_SUCCESS;
}


/**
  Handle processing for a single subscript when processing
  entire container.
  copy_sub: if true, must copy sub if we want to add to notifications
 */
static adlb_data_code
all_notifs_step(adlb_datum *d, adlb_datum_id id, adlb_subscript sub,
                bool copy_sub, const adlb_datum_storage *val,
                adlb_data_type val_type, adlb_notif_t *notifs,
                bool *garbage_collected)
{
  adlb_data_code dc;

  // Find, remove, and return any listeners/references
  struct list *ref_list = NULL;
  struct list_i *sub_list = NULL;
  dc = check_subscript_notifications(id, sub, &ref_list, &sub_list);
  DATA_CHECK(dc);

  DEBUG("Notifications for <%"PRId64">[%.*s] len %i refs %i "
        "subscribers %i", id, (int)sub.length,
        (const char*)sub.key, (int)sub.length, 
        ref_list != NULL ? ref_list->size : 0,
        sub_list != NULL ? sub_list->size : 0);

  if (ref_list != NULL || sub_list != NULL)
  {
    adlb_binary_data val_data;
    if (ref_list != NULL)
    {
      // Pack container value to binary value if needed
      dc = ADLB_Pack(val, val_type, NULL, &val_data);
      DATA_CHECK(dc);

      // Take ownership of data in case it is freed
      dc = ADLB_Own_data(NULL, &val_data);
      DATA_CHECK(dc);

      adlb_code ac = xlb_to_free_add(notifs, val_data.caller_data);
      DATA_CHECK_ADLB(ac, ADLB_DATA_ERROR_OOM);
    }
    dc = insert_notifications2(d, id, sub, copy_sub, val_type,
                  val_data.data, val_data.length, ref_list, sub_list,
                  notifs, garbage_collected);
    DATA_CHECK(dc);
  }
  return ADLB_DATA_SUCCESS;
}

/**
 * Check for references or subscript to all members.
 */
static inline adlb_data_code
add_recursive_notifs(adlb_datum *d, adlb_datum_id id,
      adlb_subscript assigned_sub,
      const adlb_datum_storage *value, adlb_data_type value_type,
      adlb_notif_t *notifs, bool *garbage_collected)
{
  adlb_data_code dc;
  *garbage_collected = false;

  if (value_type == ADLB_DATA_TYPE_CONTAINER ||
      value_type == ADLB_DATA_TYPE_STRUCT)
  {
    char sub_storage[XLB_STACK_BUFFER_LEN];
    adlb_buffer sub_buffer = { .data = sub_storage,
                               .length = XLB_STACK_BUFFER_LEN };
    bool sub_caller_buf = true; // don't free buffer

    dc = subscript_notifs_rec(d, id, value, value_type,
          &sub_buffer, &sub_caller_buf, assigned_sub, notifs,
          garbage_collected);
    DATA_CHECK(dc);

    ADLB_Free_buf(&sub_buffer, sub_caller_buf);
  }
  return ADLB_DATA_SUCCESS;
}

static inline adlb_data_code
subscript_notifs_rec(adlb_datum *d, adlb_datum_id id,
          const adlb_datum_storage *data, adlb_data_type type,
          adlb_buffer *sub_buf, bool *sub_caller_buf,
          adlb_subscript subscript, adlb_notif_t *notifs,
          bool *garbage_collected)
{
  assert(d != NULL);
  switch (type)
  {
    case ADLB_DATA_TYPE_CONTAINER:
      return container_notifs_rec(d, id, &data->CONTAINER,
          sub_buf, sub_caller_buf, subscript, notifs,
          garbage_collected);
    case ADLB_DATA_TYPE_STRUCT:
      return struct_notifs_rec(d, id, data->STRUCT,
          sub_buf, sub_caller_buf, subscript, notifs,
          garbage_collected);
    default:
      return ADLB_DATA_SUCCESS;
  }
}

/**
 * Concatenate two subscripts, optionally using buffer
 * sub1: base, can be empty
 * sub2: appended to end, cannot be empty
 * sub_buf: buffer.  sub1 may use buffer
 */
static adlb_data_code
concat_subscripts(adlb_subscript sub1, adlb_subscript sub2,
                  adlb_subscript *result, adlb_buffer *sub_buf,
                  bool *sub_caller_buf)
{
  adlb_data_code dc;

  if (!adlb_has_sub(sub1))
  {
    *result = sub2;
  }
  else
  {
    // Combine subscripts
    result->length = sub1.length + sub2.length;
    dc = ADLB_Resize_buf(sub_buf, sub_caller_buf, (int)result->length);
    DATA_CHECK(dc);

    if (sub1.key != sub_buf->data)
    {
      memcpy(sub_buf->data, sub1.key, sub1.length);
    }
    sub_buf->data[sub1.length - 1] = '.';
    memcpy(&sub_buf->data[sub1.length], sub2.key, sub2.length);
    result->key = sub_buf->data;
  }
  return ADLB_DATA_SUCCESS;
}

/*
  Check for references to all members.
 */
static adlb_data_code
container_notifs_rec(adlb_datum *d, adlb_datum_id id,
    const adlb_container *c, adlb_buffer *sub_buf, bool *sub_caller_buf,
    adlb_subscript subscript, adlb_notif_t *notifs,
    bool *garbage_collected)
{
  adlb_data_code dc;

  /*
   * It's possible that sub_buf is reallocated, in which case
   * we need to keep the subscript pointer pointed to it
   */
  bool subscript_uses_buf = (subscript.key == sub_buf->data);

  TABLE_BP_FOREACH(c->members, item)
  {
    adlb_subscript component = { .key = table_bp_get_key(item),
                                 .length = item->key_len };
         
    // Ensure subscript valid in event of reallocation
    if (subscript_uses_buf)
    {
      subscript.key = sub_buf->data;
      assert(subscript.length <= sub_buf->length);
    }

    /*
     * Note: concatenating subscripts like this will modify the data
     * pointed to by subscript.  But redoing the concatenation will
     * still be valid.
     */
    adlb_subscript child_sub;
    dc = concat_subscripts(subscript, component, &child_sub,
                           sub_buf, sub_caller_buf);
    DATA_CHECK(dc);

    // Check for subscriptions on this subscript
    dc = all_notifs_step(d, id, child_sub, true, item->data,
                         c->val_type, notifs, garbage_collected);
    DATA_CHECK(dc);

    if (*garbage_collected)
    {
      // We just processed the last pending notification for the
      // container: we're done!
      return ADLB_DATA_SUCCESS;
    }

    dc = subscript_notifs_rec(d, id, item->data, c->val_type,
        sub_buf, sub_caller_buf, child_sub, notifs,
        garbage_collected);
    DATA_CHECK(dc);

    if (*garbage_collected)
    {
      return ADLB_DATA_SUCCESS;
    }
  }
  return ADLB_DATA_SUCCESS;
}


static adlb_data_code
struct_notifs_rec(adlb_datum *d, adlb_datum_id id,
      const adlb_struct *s, adlb_buffer *sub_buf, bool *sub_caller_buf,
      adlb_subscript subscript, adlb_notif_t *notifs,
      bool *garbage_collected)
{
  adlb_data_code dc;
  const xlb_struct_type_info *st = xlb_get_struct_type_info(s->type);
  assert(st != NULL);

  /*
   * It's possible that sub_buf is reallocated, in which case
   * we need to keep the subscript pointer pointed to it
   */
  bool subscript_uses_buf = (subscript.key == sub_buf->data);

  for (int i = 0; i < st->field_count; i++)
  {
    const adlb_struct_field *field = &s->fields[i];
    if (field->initialized)
    {
      // key from field index
      size_t max_key_len = 21;
      char key[max_key_len];
      adlb_subscript child_sub; 
     
      if (adlb_has_sub(subscript))
      {
        // Append child subscript to buffer
        dc = ADLB_Resize_buf(sub_buf, sub_caller_buf,
                             (int)(subscript.length + max_key_len));
        DATA_CHECK(dc);

        if (subscript_uses_buf)
        {
          // Ensure subscript valid in event of reallocation
          subscript.key = sub_buf->data;
          assert(subscript.length <= sub_buf->length);
        }
        else
        {
          memcpy(sub_buf->data, subscript.key, subscript.length);
        }

        child_sub.key = sub_buf->data;
        char *buf_ptr = &((char*)sub_buf->data)[subscript.length - 1];
        // Separator and null terminator cancel out for length
        child_sub.length = (size_t)sprintf(buf_ptr, ".%i", i) +
                           subscript.length;
      }
      else
      {
        child_sub.key = key;
        child_sub.length = 1 + (size_t)sprintf(key, "%i", i);
      }
      
      adlb_data_type field_type = st->field_types[i].type;
      // Check for subscriptions on this subscript
      dc = all_notifs_step(d, id, child_sub, true, &field->data,
              field_type, notifs, garbage_collected);
      DATA_CHECK(dc);

      if (*garbage_collected)
      {
        // We just processed the last pending notification: we're done!
        return ADLB_DATA_SUCCESS;
      }
    
      dc = subscript_notifs_rec(d, id, &field->data, field_type,
                     sub_buf, sub_caller_buf, child_sub, notifs,
                     garbage_collected);
      DATA_CHECK(dc);

      if (*garbage_collected)
      {
        return ADLB_DATA_SUCCESS;
      }
    }
  }
  return ADLB_DATA_SUCCESS;
}


/**
 * Process reference list:
 * subscribers: list memory is freed
 */
static 
adlb_data_code process_ref_list(struct list *subscribers,
          adlb_notif_t *notifs, adlb_data_type type,
          const void *value, int value_len,
          adlb_refcounts *to_acquire)
{
  adlb_ref_data *references = &notifs->references;

  int nsubs = subscribers->size;
  if (nsubs > 0)
  {
    // append reference data
    adlb_code ac = xlb_refs_expand(references, nsubs);
    DATA_CHECK_ADLB(ac, ADLB_DATA_ERROR_OOM);

    struct list_item *node = subscribers->head;
    for (int i = 0; i < nsubs; i++)
    {
      container_reference *entry = node->data;
      assert(node != NULL); // Shouldn't fail if size was ok
      adlb_ref_datum *ref = &references->data[i + references->count];
      ref->id = entry->id;
      ref->type = type;
      ref->refcounts = entry->acquire;
      ref->value = value;
      ref->value_len = value_len;

      to_acquire->read_refcount += entry->acquire.read_refcount;
      to_acquire->write_refcount += entry->acquire.write_refcount;

      ref->subscript.length = entry->subscript_len;
      ref->subscript.key = entry->subscript_len == 0 ?
                           NULL : entry->subscript_data;

      // Retain memory entry with subscript
      ac = xlb_to_free_add(notifs, entry);
      DATA_CHECK_ADLB(ac, ADLB_DATA_ERROR_OOM);

      struct list_item *next = node->next;
      free(node);
      node = next;
    }

    references->count += nsubs;
    
    // Clear list
    subscribers->head = subscribers->tail = NULL;
    subscribers->size = 0;
  }

  return ADLB_DATA_SUCCESS;
}

static 
adlb_data_code append_notifs(const struct list_i *listeners,
  adlb_datum_id id, adlb_subscript sub, adlb_notif_ranks *notify)
{
  assert(notify->count >= 0);
  int nlisteners = listeners->size;
  assert(nlisteners >= 0);
  if (nlisteners == 0)
    return ADLB_DATA_SUCCESS;

  adlb_code ac = xlb_notifs_expand(notify, nlisteners);
  DATA_CHECK_ADLB(ac, ADLB_DATA_ERROR_OOM);

  struct list_i_item *node = listeners->head;
  for (int i = 0; i < nlisteners; i++)
  {
    assert(node != NULL); // If null, list size was wrong
    adlb_notif_rank *nrank = &notify->notifs[i + notify->count];
    nrank->rank = node->data;
    nrank->id = id;
    nrank->subscript = sub;
    node = node->next;
  }
  notify->count += nlisteners;
  return ADLB_DATA_SUCCESS;
}

adlb_data_code
xlb_data_insert_atomic(adlb_datum_id container_id, adlb_subscript subscript,
                   bool* created, bool *value_present)
{
  adlb_datum* d;
  bool found = table_lp_search(&tds, container_id, (void**)&d);
  check_verbose(found, ADLB_DATA_ERROR_NOT_FOUND,
                "container not found: <%"PRId64">", container_id);
  assert(d != NULL);
  check_verbose(d->type == ADLB_DATA_TYPE_CONTAINER,
                ADLB_DATA_ERROR_TYPE,
                "not a container: <%"PRId64">", container_id);

  // Does the link already exist?
  adlb_container_val val;
  bool key_exists = container_lookup(&d->data.CONTAINER, subscript, &val);
  if (key_exists)
  {
    *created = false;
    *value_present = (val != NULL);
    return ADLB_DATA_SUCCESS;
  }

  // Use NULL pointer value to represent unlinked
  container_add(&d->data.CONTAINER, subscript, NULL);
  *created = true;
  *value_present = false;
  return ADLB_DATA_SUCCESS;
}


/**
   Obtain an unused TD
   @return Successful unless we have exhausted the
           set of signed long integers,
           in which case return ADLB_DATA_ID_NULL
 */
adlb_data_code
xlb_data_unique(adlb_datum_id* result)
{
  // Tim: can we remove this loop and save table lookup?
  // I don't think in general that we can reasonably support
  // user code mixing up its own IDs and ADLB-assigned IDs
  /*
  while (true)
  {
    if (unique >= last_id)
    {
      *result = ADLB_DATA_ID_NULL;
      return ADLB_DATA_ERROR_LIMIT;
    }
    adlb_datum* td = table_lp_search(&tds, unique);
    if (td == NULL)
      break;
    unique += servers;
  }*/
  if (unique >= last_id)
  {
    *result = ADLB_DATA_ID_NULL;
    return ADLB_DATA_ERROR_LIMIT;
  }
  *result = unique;
  unique += servers;
  return ADLB_DATA_SUCCESS;
}

const char*
xlb_data_rc_type_tostring(adlb_refcount_type rc_type)
{
  switch (rc_type)
  {
    case ADLB_READ_REFCOUNT:
      return "r";
    case ADLB_WRITE_REFCOUNT:
      return "w";
    case ADLB_READWRITE_REFCOUNT:
      return "rw";
    default:
      return "<UNKNOWN RC TYPE>";
  }
}

static void free_td_entry(adlb_datum_id id, void *val)
{
  adlb_data_code dc;
  adlb_datum *d = (adlb_datum *)val;
  if (d != NULL)
  {
    if (d->status.set)
    {
      dc = ADLB_Free_storage(&d->data, d->type);
      if (dc != ADLB_DATA_SUCCESS)
        printf("Error while freeing <%"PRId64">: %d\n", id, dc);
    }

    list_i_clear(&d->listeners);

    free(d);
  }
}

static void free_cref_entry(const void *key, size_t key_len, void *val)
{
  assert(key != NULL && val != NULL);
  struct list* listeners = val;
  struct list_item *curr;

  for (curr = listeners->head; curr != NULL; curr = curr->next)
  {
<<<<<<< HEAD
    // TODO: support binary key
    adlb_datum_id id;
    adlb_subscript sub;
    read_id_sub(key, key_len, &id, &sub);
    
    container_reference *data = curr->data;
    printf("UNFILLED CONTAINER REFERENCE <%"PRId64">[%.*s] => "
           "<%"PRId64">[%.*s]\n", id, (int)sub.length,
           (const char*)sub.key, data->id, (int)data->subscript_len,
           (const char*)data->subscript_data);
    free(curr->data);
    curr->data = NULL;
=======
    adlb_datum_id src_id, dst_id;
    adlb_subscript src_sub;
    adlb_debug_symbol src_symbol, dst_symbol;
    dst_id = curr->data;
    read_id_sub(key, key_len, &src_id, &src_sub);
    src_symbol = dst_symbol = ADLB_DEBUG_SYMBOL_NULL; // TODO

    printf("UNFILLED CONTAINER REFERENCE "
          ADLB_PRI_DATUM_SUB" => "ADLB_PRI_DATUM"\n",
          ADLB_PRI_DATUM_SUB_ARGS(src_id, src_symbol, src_sub),
          ADLB_PRI_DATUM_ARGS(dst_id, dst_symbol));
>>>>>>> 96da8f41
  }
  list_free(listeners);
}

static void free_ix_l_entry(const void *key, size_t key_len, void *val)
{
  assert(key != NULL && val != NULL);
  struct list_i* listeners = val;
  list_i_free(listeners);
}

static void free_locked_entry(int64_t key, void *val)
{
  assert(val != NULL);
  free(val);
}

adlb_data_code
xlb_data_finalize()
{
  // First report any leaks or other problems
  report_leaks();

  // Secondly free up memory allocated in this module
  table_lp_free_callback(&tds, false, free_td_entry);

  table_bp_free_callback(&container_references, false, free_cref_entry);
  table_bp_free_callback(&container_ix_listeners, false, free_ix_l_entry);

  table_lp_free_callback(&locked, false, free_locked_entry);

  adlb_data_code dc = xlb_struct_finalize();
  DATA_CHECK(dc);

  xlb_data_types_finalize();
  return ADLB_DATA_SUCCESS;
}

static void
report_leaks()
{
  bool report_leaks_setting;
  getenv_boolean("ADLB_REPORT_LEAKS", false, &report_leaks_setting);

  TABLE_LP_FOREACH(&tds, item)
  {
    adlb_datum *d = item->data;
    if (d == NULL || !d->status.permanent)
    {
      // Distinguish between leaked data, and unassigned data
      if (d->write_refcount == 0)
      {
        DEBUG("LEAK: "ADLB_PRI_DATUM, ADLB_PRI_DATUM_ARGS(item->key,
                                                        d->symbol));
        if (report_leaks_setting)
        {
          char *repr = ADLB_Data_repr(&d->data, d->type);
          printf("LEAK DETECTED: "ADLB_PRI_DATUM" t:%s r:%i w:%i v:%s\n",
                ADLB_PRI_DATUM_ARGS(item->key, d->symbol),
                ADLB_Data_type_tostring(d->type),
                d->read_refcount, d->write_refcount,
                repr);
          free(repr);
        }
      }
      else
      {
        DEBUG("UNSET VARIABLE: "ADLB_PRI_DATUM, ADLB_PRI_DATUM_ARGS(
                                              item->key, d->symbol));
        if (report_leaks_setting)
        {
          printf("UNSET VARIABLE DETECTED: "ADLB_PRI_DATUM"\n",
              ADLB_PRI_DATUM_ARGS(item->key, d->symbol));
        }
      }
    }
  }
}<|MERGE_RESOLUTION|>--- conflicted
+++ resolved
@@ -341,9 +341,8 @@
   else
   {
     check_verbose(d != NULL, ADLB_DATA_ERROR_INVALID,
-<<<<<<< HEAD
-        "<%"PRId64"> does not exist, can't check existence of subscript",
-        id);
+        ADLB_PRI_DATUM" does not exist, can't check existence of subscript",
+        ADLB_PRI_DATUM_ARGS(id, ADLB_DEBUG_SYMBOL_NULL));
     const adlb_datum_storage *lookup_result;
     adlb_data_type result_type;
     dc = lookup_subscript(id, &d->data, subscript, d->type,
@@ -351,16 +350,6 @@
     DATA_CHECK(dc);
                           
     *result = (lookup_result != NULL);
-=======
-        ADLB_PRI_DATUM" does not exist, can't check existence of subscript",
-        ADLB_PRI_DATUM_ARGS(id, ADLB_DEBUG_SYMBOL_NULL));
-    check_verbose(d->type == ADLB_DATA_TYPE_CONTAINER, ADLB_DATA_ERROR_TYPE,
-                "Expected "ADLB_PRI_DATUM" to be container, but had type %i",
-                ADLB_PRI_DATUM_ARGS(id, d->symbol), d->type);
-    adlb_container_val t;
-    bool data_found = container_lookup(&d->data.CONTAINER, subscript, &t);
-    *result = data_found;
->>>>>>> 96da8f41
     // TODO: support binary keys
     DEBUG("Exists: "ADLB_PRI_DATUM_SUB" => %s", ADLB_PRI_DATUM_SUB_ARGS(
             id, d->symbol, subscript), bool2string(*result));
@@ -2221,32 +2210,20 @@
 
   for (curr = listeners->head; curr != NULL; curr = curr->next)
   {
-<<<<<<< HEAD
-    // TODO: support binary key
-    adlb_datum_id id;
-    adlb_subscript sub;
-    read_id_sub(key, key_len, &id, &sub);
-    
-    container_reference *data = curr->data;
-    printf("UNFILLED CONTAINER REFERENCE <%"PRId64">[%.*s] => "
-           "<%"PRId64">[%.*s]\n", id, (int)sub.length,
-           (const char*)sub.key, data->id, (int)data->subscript_len,
-           (const char*)data->subscript_data);
-    free(curr->data);
-    curr->data = NULL;
-=======
-    adlb_datum_id src_id, dst_id;
-    adlb_subscript src_sub;
+    adlb_datum_id src_id;
+    adlb_subscript src_sub, dst_sub;
     adlb_debug_symbol src_symbol, dst_symbol;
-    dst_id = curr->data;
     read_id_sub(key, key_len, &src_id, &src_sub);
     src_symbol = dst_symbol = ADLB_DEBUG_SYMBOL_NULL; // TODO
+    
+    container_reference dst = curr->data;
+    dst_sub.length = dst->subscript_len;
+    dst_sub.key = dst->subscript_data;
 
     printf("UNFILLED CONTAINER REFERENCE "
           ADLB_PRI_DATUM_SUB" => "ADLB_PRI_DATUM"\n",
           ADLB_PRI_DATUM_SUB_ARGS(src_id, src_symbol, src_sub),
-          ADLB_PRI_DATUM_ARGS(dst_id, dst_symbol));
->>>>>>> 96da8f41
+          ADLB_PRI_DATUM_SUB_ARGS(dst->id, dst_symbol, dst_sub));
   }
   list_free(listeners);
 }
