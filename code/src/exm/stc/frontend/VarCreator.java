--- conflicted
+++ resolved
@@ -199,8 +199,6 @@
     return tmp;
   }
 
-<<<<<<< HEAD
-=======
   public Var createStructFieldTmpVal(Context context, Var rootStruct,
                   Type memType, List<String> fieldPath,
                   Alloc storage) throws UndefinedTypeException, DoubleDefineException {
@@ -210,7 +208,6 @@
     return tmp;
   }
 
->>>>>>> c46a09f8
   public Var createValueOfVar(Context context, Var future)
       throws UserException {
     return createValueOfVar(context, future, true);
