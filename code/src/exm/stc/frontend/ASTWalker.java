/*
 * Copyright 2013 University of Chicago and Argonne National Laboratory
 *
 * Licensed under the Apache License, Version 2.0 (the "License");
 * you may not use this file except in compliance with the License.
 * You may obtain a copy of the License at
 *
 *     http://www.apache.org/licenses/LICENSE-2.0
 *
 * Unless required by applicable law or agreed to in writing, software
 * distributed under the License is distributed on an "AS IS" BASIS,
 * WITHOUT WARRANTIES OR CONDITIONS OF ANY KIND, either express or implied.
 * See the License for the specific language governing permissions and
 * limitations under the License
 */
package exm.stc.frontend;

import java.util.ArrayList;
import java.util.Arrays;
import java.util.Collections;
import java.util.HashMap;
import java.util.HashSet;
import java.util.List;
import java.util.Map;
import java.util.Set;

import exm.stc.ast.FilePosition.LineMapping;
import exm.stc.ast.SwiftAST;
import exm.stc.ast.antlr.ExMParser;
import exm.stc.common.CompilerBackend.WaitMode;
import exm.stc.common.Logging;
import exm.stc.common.TclFunRef;
import exm.stc.common.exceptions.DoubleDefineException;
import exm.stc.common.exceptions.InvalidAnnotationException;
import exm.stc.common.exceptions.ModuleLoadException;
import exm.stc.common.exceptions.STCRuntimeError;
import exm.stc.common.exceptions.TypeMismatchException;
import exm.stc.common.exceptions.UndefinedFunctionException;
import exm.stc.common.exceptions.UndefinedTypeException;
import exm.stc.common.exceptions.UndefinedVarError;
import exm.stc.common.exceptions.UserException;
import exm.stc.common.exceptions.VariableUsageException;
import exm.stc.common.lang.Annotations;
import exm.stc.common.lang.Annotations.Suppression;
import exm.stc.common.lang.Arg;
import exm.stc.common.lang.AsyncExecutor;
import exm.stc.common.lang.Checkpointing;
import exm.stc.common.lang.Constants;
import exm.stc.common.lang.ForeignFunctions;
import exm.stc.common.lang.WaitVar;
import exm.stc.common.lang.ForeignFunctions.SpecialFunction;
import exm.stc.common.lang.ForeignFunctions.TclOpTemplate;
import exm.stc.common.lang.Intrinsics.IntrinsicFunction;
import exm.stc.common.lang.Operators.BuiltinOpcode;
import exm.stc.common.lang.Redirects;
import exm.stc.common.lang.TaskMode;
import exm.stc.common.lang.TaskProp.TaskPropKey;
import exm.stc.common.lang.TaskProp.TaskProps;
import exm.stc.common.lang.Types;
import exm.stc.common.lang.Types.ArrayType;
import exm.stc.common.lang.Types.ExprType;
import exm.stc.common.lang.Types.FileKind;
import exm.stc.common.lang.Types.FunctionType;
import exm.stc.common.lang.Types.NestedContainerInfo;
import exm.stc.common.lang.Types.StructType;
import exm.stc.common.lang.Types.StructType.StructField;
import exm.stc.common.lang.Types.SubType;
import exm.stc.common.lang.Types.Type;
import exm.stc.common.lang.Types.UnionType;
import exm.stc.common.lang.Var;
import exm.stc.common.lang.Var.Alloc;
import exm.stc.common.lang.Var.DefType;
import exm.stc.common.lang.Var.VarProvenance;
import exm.stc.common.util.Out;
import exm.stc.common.util.Pair;
import exm.stc.common.util.StringUtil;
import exm.stc.common.util.TernaryLogic.Ternary;
import exm.stc.frontend.Context.FnProp;
import exm.stc.frontend.LValWalker.LRVals;
import exm.stc.frontend.LoadedModules.LocatedModule;
import exm.stc.frontend.VariableUsageInfo.VInfo;
import exm.stc.frontend.tree.ArrayRange;
import exm.stc.frontend.tree.Assignment;
import exm.stc.frontend.tree.Assignment.AssignOp;
import exm.stc.frontend.tree.ForLoopDescriptor;
import exm.stc.frontend.tree.ForLoopDescriptor.LoopVar;
import exm.stc.frontend.tree.ForeachLoop;
import exm.stc.frontend.tree.FunctionDecl;
import exm.stc.frontend.tree.If;
import exm.stc.frontend.tree.IterateDescriptor;
import exm.stc.frontend.tree.LValue;
import exm.stc.frontend.tree.Literals;
import exm.stc.frontend.tree.Switch;
import exm.stc.frontend.tree.TypeTree;
import exm.stc.frontend.tree.Update;
import exm.stc.frontend.tree.VariableDeclaration;
import exm.stc.frontend.tree.VariableDeclaration.VariableDescriptor;
import exm.stc.frontend.tree.Wait;
import exm.stc.ic.STCMiddleEnd;
/**
 * This class walks the Swift AST.
 * It performs typechecking and dataflow analysis as it goes
 *
 */
public class ASTWalker {

  private final STCMiddleEnd backend;
  private final VarCreator varCreator;
  private final LValWalker lValWalker;
  private final ExprWalker exprWalker;
  private final VariableUsageAnalyzer varAnalyzer;
  private final WrapperGen wrapper;
  
  /** Track which modules are loaded and compiled */
  private LoadedModules modules = null;

  private static enum FrontendPass {
    DEFINITIONS, // Process top level defs
    COMPILE,     // Compile functions
  }
    
  public ASTWalker(STCMiddleEnd backend) {
    this.backend = backend;
    this.modules = new LoadedModules();
    this.varCreator = new VarCreator(backend);
    this.wrapper = new WrapperGen(backend);
    this.exprWalker = new ExprWalker(wrapper, varCreator, backend, modules);
    this.lValWalker = new LValWalker(backend, varCreator, exprWalker);
    this.varAnalyzer = new VariableUsageAnalyzer();
  }

  /**
   * Walk the AST and make calls to backend to generate lower level code.
   * This function is called to start the walk at the top level file
   * @throws UserException
   */
  public void walk(String mainFilePath, boolean preprocessed) throws UserException {

    GlobalContext context = new GlobalContext(mainFilePath,
                                              Logging.getSTCLogger());

    // Assume root module for now (TODO)
    LocatedModule mainModule = new LocatedModule(mainFilePath, "", preprocessed);
    LocatedModule builtins = LocatedModule.fromPath(context,
                          Arrays.asList("builtins"), false);
    
    // Two passes: first to find definitions, second to compile functions
    loadModule(context, FrontendPass.DEFINITIONS, builtins);
    loadModule(context, FrontendPass.DEFINITIONS, mainModule);
    for (LocatedModule loadedModule: modules.loadedModules()) {
      loadModule(context, FrontendPass.COMPILE, loadedModule);
    }
    
    FunctionType fn = context.lookupFunction(Constants.MAIN_FUNCTION);
    if (fn == null || 
        !context.hasFunctionProp(Constants.MAIN_FUNCTION, FnProp.COMPOSITE)) {
      throw new UndefinedFunctionException(context,
          "No composite main function was defined in the script");
    }
  }


  /**
   * Walk the statements in a file.
   * @param context
   * @param module the parsed file to compile
   * @param pass controls whether we just load top-level defs, or whether
   *          we attempt to compile the module
   * @throws UserException
   */
  private void walkFile(GlobalContext context, LocatedModule module,
      ParsedModule parsed, FrontendPass pass) throws UserException {
    LogHelper.debug(context, "Entered module " + module.canonicalName
               + " on pass " + pass);
    boolean compiling = (pass == FrontendPass.COMPILE);
    modules.enterModule(module, parsed, compiling);
    walkTopLevel(context, parsed.ast, pass);
    modules.exitModule();
    LogHelper.debug(context, "Finishing module" + module.canonicalName
               + " for pass " + pass);
  }

  /**
   * Get the line map for the current file
   */
  private LineMapping lineMap() {
    return modules.currLineMap();
  }
  
  /**
   * Synchronize file position to line mapping
   * @param context
   * @param tree
   */
  private void syncFilePos(Context context, SwiftAST tree) {
    context.syncFilePos(tree, lineMap());
  }

  private void walkTopLevel(GlobalContext context, SwiftAST fileTree,
      FrontendPass pass) throws UserException {
    if (pass == FrontendPass.DEFINITIONS) {
      walkTopLevelDefs(context, fileTree);
    } else {
      assert(pass == FrontendPass.COMPILE);
      walkTopLevelCompile(context, fileTree);
    }
  }

  /**
   * First pass:
   *  - Register (but don't compile) all functions and other definitions
   * @param context
   * @param fileTree
   * @throws UserException
   * @throws DoubleDefineException
   * @throws UndefinedTypeException
   */
  private void walkTopLevelDefs(GlobalContext context, SwiftAST fileTree)
      throws UserException, DoubleDefineException, UndefinedTypeException {
    assert(fileTree.getType() == ExMParser.PROGRAM);
    context.syncFilePos(fileTree, lineMap());
    
    for (SwiftAST topLevelDefn: fileTree.children()) {
      int type = topLevelDefn.getType();
      context.syncFilePos(topLevelDefn, lineMap());
      switch (type) {
      case ExMParser.IMPORT:
        importModule(context, topLevelDefn, FrontendPass.DEFINITIONS);
        break;
        
      case ExMParser.DEFINE_BUILTIN_FUNCTION:
        defineBuiltinFunction(context, topLevelDefn);
        break;
  
      case ExMParser.DEFINE_FUNCTION:
        defineFunction(context, topLevelDefn);
        break;
  
      case ExMParser.DEFINE_APP_FUNCTION:
        defineAppFunction(context, topLevelDefn);
        break;
  
      case ExMParser.DEFINE_NEW_STRUCT_TYPE:
        defineNewStructType(context, topLevelDefn);
        break;
        
      case ExMParser.DEFINE_NEW_TYPE:
      case ExMParser.TYPEDEF:
        defineNewType(context, topLevelDefn, type == ExMParser.TYPEDEF);
        break;
        
      case ExMParser.GLOBAL_CONST:
        globalConst(context, topLevelDefn);
        break;
      
      case ExMParser.EOF:
        // Do nothing
        break;
  
      default:
        String name = LogHelper.tokName(type);
        throw new STCRuntimeError("Unexpected token: " + name
            + " at program top level");
      }
    }
  }


  /**
   * Second pass:
   *  - Compile composite and app functions, now that all function names are known
   * @param context
   * @param fileTree
   * @throws UserException
   */
  private void walkTopLevelCompile(GlobalContext context, SwiftAST fileTree)
      throws UserException {
    assert(fileTree.getType() == ExMParser.PROGRAM);
    context.syncFilePos(fileTree, lineMap());
    // Second pass to compile functions
    for (int i = 0; i < fileTree.getChildCount(); i++) {
      SwiftAST topLevelDefn = fileTree.child(i);
      context.syncFilePos(topLevelDefn, lineMap());
      int type = topLevelDefn.getType();
      switch (type) {
      case ExMParser.IMPORT:
        // Don't recurse: we invoke compilation of modules elsewher
        break;
        
      case ExMParser.DEFINE_FUNCTION:
        compileFunction(context, topLevelDefn);
        break;

      case ExMParser.DEFINE_APP_FUNCTION:
        compileAppFunction(context, topLevelDefn);
        break;
      }
    }
  }

  /**
   * Handle an import statement by loading definitions for, or compiling
   * module as needed.
   * @param context
   * @param tree
   * @param pass
   * @throws UserException
   */
  private void importModule(GlobalContext context, SwiftAST tree,
      FrontendPass pass) throws UserException {
    assert(tree.getType() == ExMParser.IMPORT);
    assert(tree.getChildCount() == 1);
    SwiftAST moduleID = tree.child(0);
    
    LocatedModule module = LocatedModule.fromModuleNameAST(context,
                                                  moduleID, false);
    loadModule(context, pass, module);
  }

  /**
   * Compile or load definitions for a module (depending on pass), if needed.
   * Avoids double-compiling or double loading a module.
   * @param context
   * @param pass
   * @param module
   * @throws ModuleLoadException
   * @throws UserException
   */
  private void loadModule(GlobalContext context, FrontendPass pass,
      LocatedModule module) throws ModuleLoadException, UserException {
    Pair<ParsedModule, Boolean> loaded = modules.loadIfNeeded(context, module);
    ParsedModule parsed = loaded.val1;
    boolean newlyLoaded = loaded.val2;
    
    // Now file is parsed, we decide how to handle import
    if (pass == FrontendPass.DEFINITIONS) {
      // Don't reload definitions
      if (newlyLoaded) {
        // Use our custom printTree
        if (LogHelper.isDebugEnabled()) {
          LogHelper.debug(context, "Loading new module " +
                                      module.canonicalName);
          LogHelper.debug(context, parsed.ast.printTree());
        }
          
        
        walkFile(context, module, parsed, pass);
      }
    } else {
      assert(pass == FrontendPass.COMPILE);
      // Should have been loaded at defs stage
      assert(!newlyLoaded);
      // Check if already being compiled
      if (!modules.wasCompiled(module)) {
        walkFile(context, module, parsed, pass);
      }
    }
  }
  
  /**
   * Walk a tree that is a procedure statement.
   *
   * @param context
   * @param tree
   * @param walkMode mode to evaluate statements in
   * @param blockVu
   * @return "results" of statement that are blocked on in event
   *         of chaining
   * @throws UserException
   */
  private List<Var> walkStatement(Context context, SwiftAST tree, WalkMode walkMode)
  throws UserException {
      int token = tree.getType();
      syncFilePos(context, tree);
      
      
      if (walkMode == WalkMode.ONLY_DECLARATIONS) { 
        if (token == ExMParser.DECLARATION){
          return declareVariables(context, tree, walkMode);
        } else if (token == ExMParser.ASSIGN_EXPRESSION) {
          return assignExpression(context, tree, walkMode);
        } else {
          // Don't process non-variable-declaration statements
          return null;
        }
      }
      
      switch (token) {
        case ExMParser.BLOCK:
          // Create a local context (stack frame) for this nested block
          LocalContext nestedContext = new LocalContext(context);
          // Set up nested stack frame

          backend.startNestedBlock();
          block(nestedContext, tree);
          backend.endNestedBlock();
          break;

        case ExMParser.IF_STATEMENT:
          ifStatement(context, tree);
          break;

        case ExMParser.SWITCH_STATEMENT:
          switchStatement(context, tree);
          break;

        case ExMParser.DECLARATION:
          return declareVariables(context, tree, walkMode);

        case ExMParser.ASSIGN_EXPRESSION:
          return assignExpression(context, tree, walkMode);

        case ExMParser.EXPR_STMT:
          return exprStatement(context, tree);

        case ExMParser.FOREACH_LOOP:
          foreach(context, tree);
          break;
        
        case ExMParser.FOR_LOOP:
          forLoop(context, tree);
          break;
          
        case ExMParser.ITERATE:
          iterate(context, tree);
          break;
          
        case ExMParser.WAIT_STATEMENT:
        case ExMParser.WAIT_DEEP_STATEMENT:
          waitStmt(context, tree);
          break;
          
        case ExMParser.UPDATE:
          updateStmt(context, tree);
          break;
          
        case ExMParser.STATEMENT_CHAIN:
          stmtChain(context, tree);
          break;
          
        default:
          throw new STCRuntimeError
          ("Unexpected token type for statement: " +
              LogHelper.tokName(token));
      }
      // default is that statement has no output results
      return null;
  }

  private void stmtChain(Context context, SwiftAST tree) throws UserException {
    assert(tree.getType() == ExMParser.STATEMENT_CHAIN);
    
    // Evaluate multiple chainings iteratively
    
    // list of statements being waited on 
    List<SwiftAST> stmts = new ArrayList<SwiftAST>();
    while (tree.getType() == ExMParser.STATEMENT_CHAIN) {
      assert(tree.getChildCount() == 2);
      stmts.add(tree.child(0));
      tree = tree.child(1);
    }
    
    // final statement in chain
    SwiftAST finalStmt = tree;
    // result futures of last statement 
    List<Var> stmtResults = null; 
    
    // Process declarations for outer block
    for (SwiftAST stmt: stmts) {
      walkStatement(context, stmt, WalkMode.ONLY_DECLARATIONS);
    }
    walkStatement(context, finalStmt, WalkMode.ONLY_DECLARATIONS);
    
    // Evaluate statements into nested waits
    for (SwiftAST stmt: stmts) {
      stmtResults = walkStatement(context, stmt, WalkMode.ONLY_EVALUATION);
      if (stmtResults == null || stmtResults.isEmpty()) {
        syncFilePos(context, stmt);
        throw new UserException(context, "Tried to wait for result"
            + " of statement of type " + LogHelper.tokName(stmt.getType())
            + " but statement doesn't have output future to wait on");
      }
      
      String waitName = context.getFunctionContext().constructName("chain");
      backend.startWaitStatement(waitName, VarRepr.backendVars(stmtResults),
             WaitMode.WAIT_ONLY, true, false, TaskMode.LOCAL);
    }
    
    // Evaluate the final statement
    walkStatement(context, finalStmt, WalkMode.ONLY_EVALUATION);
    
    // Close all waits
    for (int i = 0; i < stmts.size(); i++) {
      backend.endWaitStatement();
    }
  }


  private void waitStmt(Context context, SwiftAST tree) 
                                  throws UserException {
    Wait wait = Wait.fromAST(context, tree);
    ArrayList<Var> waitEvaled = new ArrayList<Var>();
    for (SwiftAST expr: wait.getWaitExprs()) {
      Type waitExprType = TypeChecker.findSingleExprType(context, expr);
      if (Types.isUnion(waitExprType)) {
        // Choose first alternative type
        for (Type alt: UnionType.getAlternatives(waitExprType)) {
          if (Types.canWaitForFinalize(alt)) {
            waitExprType = alt;
            break;
          }
        }
      }
      if (!Types.canWaitForFinalize(waitExprType)) {
        throw new TypeMismatchException(context, "Waiting for type " +
            waitExprType.typeName() + " is not supported");
      }
      Var res = exprWalker.eval(context, expr, waitExprType, false, null);
      waitEvaled.add(res);
    }
    
    ArrayList<Var> keepOpenVars = new ArrayList<Var>();
    summariseBranchVariableUsage(context, 
          Arrays.asList(wait.getBlock().getVariableUsage()), keepOpenVars);
    
    
    // Quick sanity check to see we're not directly blocking
    // on any arrays written inside
    HashSet<String> waitVarSet = 
        new HashSet<String>(Var.nameList(waitEvaled));
    waitVarSet.retainAll(Var.nameList(keepOpenVars));
    if (waitVarSet.size() > 0) {
      throw new UserException(context, 
          "Deadlock in wait statement. The following arrays are written "
        + "inside the body of the wait: " + waitVarSet.toString());
    }
    
    backend.startWaitStatement(
          context.getFunctionContext().constructName("explicit-wait"),
          VarRepr.backendVars(waitEvaled),
          WaitMode.WAIT_ONLY, true, wait.isDeepWait(), TaskMode.LOCAL_CONTROL);
    block(new LocalContext(context), wait.getBlock());
    backend.endWaitStatement();
  }
  
  /**
   * block operates on a BLOCK node of the AST. This should be called for every
   * logical code block (e.g. function bodies, condition bodies, etc) in the
   * program
   *
   * @param context a new context for this block
   */
  private void block(Context context, SwiftAST tree) throws UserException {
    LogHelper.trace(context, "block start");

    if (tree.getType() != ExMParser.BLOCK) {
      throw new STCRuntimeError("Expected to find BLOCK token" + " at "
          + tree.getLine() + ":" + tree.getCharPositionInLine());
    }

    for (SwiftAST stmt: tree.children()) {
      walkStatement(context, stmt, WalkMode.NORMAL);
    }

    LogHelper.trace(context, "block done");
  }

  private void ifStatement(Context context, SwiftAST tree)
      throws UserException {    
    LogHelper.trace(context, "if...");
    If ifStmt = If.fromAST(context, tree); 
    
    
    // Condition must be boolean and stored to be fetched later
    Var conditionVar = exprWalker.eval(context,
        ifStmt.getCondition(), ifStmt.getCondType(context),
        false, null);
    assert (conditionVar != null);
    VariableUsageInfo thenVU = ifStmt.getThenBlock().checkedGetVariableUsage();

    List<VariableUsageInfo> branchVUs;
    if (ifStmt.hasElse()) {
      VariableUsageInfo elseVU = ifStmt.getElseBlock()
                                    .checkedGetVariableUsage();
      branchVUs = Arrays.asList(thenVU, elseVU);
    } else {
      branchVUs = Arrays.asList(thenVU);
    }

    // Check that condition var isn't assigned inside block - would be deadlock
    checkConditionalDeadlock(context, conditionVar, branchVUs);
    
    FunctionContext fc = context.getFunctionContext();
    backend.startWaitStatement( fc.constructName("if"), 
                VarRepr.backendVar(conditionVar).asList(),
                WaitMode.WAIT_ONLY, false, false, TaskMode.LOCAL_CONTROL);

    Context waitContext = new LocalContext(context);
    Var condVal = exprWalker.retrieveToVar(waitContext, conditionVar);
    backend.startIfStatement(VarRepr.backendArg(condVal),
                             ifStmt.hasElse());
    block(new LocalContext(waitContext), ifStmt.getThenBlock());

    if (ifStmt.hasElse()) {
      backend.startElseBlock();
      block(new LocalContext(waitContext), ifStmt.getElseBlock());
    }
    backend.endIfStatement();
    backend.endWaitStatement();
  }

  /**
   * Check for deadlocks of the form:
   * if (a) {
   *   a = 3;
   * } else {
   *   a = 2;
   * }
   * We should not allow any code to be compiled in which a variable is inside
   * a conditional statement for each is is the condition.
   * This is a very limited form of deadlock detection.  In
   *  general we need to check the full variable dependency chain to make
   *  sure that the variable in the conditional statement isn't dependent
   *  at all on anything inside the condition
   * @param context
   * @param conditionVar
   * @param branchVU
   * @throws VariableUsageException
   */
  private void checkConditionalDeadlock(Context context, Var conditionVar,
      List<VariableUsageInfo> branchVUs) throws VariableUsageException {
    for (VariableUsageInfo branchVU: branchVUs) {
      assert(branchVU != null);
      VInfo vinfo = branchVU.lookupVariableInfo(conditionVar.name());
      if (vinfo != null && vinfo.isAssigned() != Ternary.FALSE) {
        throw new VariableUsageException(context, "Deadlock on " +
            conditionVar.name() + ", var is assigned inside conditional"
            + " branch for which it is the condition");
      }
    }
  }

  /**
   *
   * @param context
   * @param branchVUs
   *          The variable usage info for all branches
   * @param writtenVars
   *          All vars that might be written are added here
   * @throws UserException
   * @throws UndefinedTypeException
   */
  private void summariseBranchVariableUsage(Context context,
      List<VariableUsageInfo> branchVUs, List<Var> writtenVars)
          throws UndefinedTypeException, UserException {
    for (Var v : context.getVisibleVariables()) {
      // see if it is an array that might be modified
      if (Types.isArray(v.type())) {
        for (VariableUsageInfo bvu : branchVUs) {
          VInfo vi = bvu.lookupVariableInfo(v.name());
          if (vi != null && vi.isAssigned() != Ternary.FALSE) {
            writtenVars.add(v);
            break;
          }
        }
      } else if (Types.isStruct(v.type())) {
        // Need to find arrays inside structs
        ArrayList<Pair<Var, VInfo>> arrs = new ArrayList<Pair<Var, VInfo>>();
        // This procedure might add the same array multiple times,
        // so use a set to avoid duplicates
        HashSet<Var> alreadyFound = new HashSet<Var>();
        for (VariableUsageInfo bvu : branchVUs) {
          arrs.clear();
          exprWalker.findArraysInStruct(context, v,
              bvu.lookupVariableInfo(v.name()), arrs);
          for (Pair<Var, VInfo> p: arrs) {
            if (p.val2.isAssigned() != Ternary.FALSE) {
              alreadyFound.add(p.val1);
            }
          }
        }
        writtenVars.addAll(alreadyFound);
      }
    }

  }

  private void switchStatement(Context context, SwiftAST tree)
       throws UserException {
    LogHelper.trace(context, "switch...");    
    
    // Evaluate into a temporary variable. Only int supported now
    
    Switch sw = Switch.fromAST(context, tree);
    sw.typeCheck(context);
    
    Var switchVar = exprWalker.eval(context, sw.getSwitchExpr(), Types.F_INT,
                                    true, null);

    List<VariableUsageInfo> branchVUs = new ArrayList<VariableUsageInfo>();
    for (SwiftAST b : sw.getCaseBodies()) {
      branchVUs.add(b.checkedGetVariableUsage());
    }

    checkConditionalDeadlock(context, switchVar, branchVUs);

    // Generate all of the code
    FunctionContext fc = context.getFunctionContext();
    backend.startWaitStatement( fc.constructName("switch"),
                VarRepr.backendVar(switchVar).asList(),
                WaitMode.WAIT_ONLY, false, false, TaskMode.LOCAL_CONTROL);

    Context waitContext = new LocalContext(context);
    Var switchVal = varCreator.createValueOfVar(waitContext,
                                                     switchVar); 

    exprWalker.retrieve(switchVal, switchVar);

    LogHelper.trace(context, "switch: " + 
            sw.getCaseBodies().size() + " cases");
    backend.startSwitch(VarRepr.backendArg(switchVal), sw.getCaseLabels(),
                                                         sw.hasDefault());
    for (SwiftAST caseBody : sw.getCaseBodies()) {
      block(new LocalContext(waitContext), caseBody);
      backend.endCase();
    }
    backend.endSwitch();
    backend.endWaitStatement();
  }

  private void foreach(Context context, SwiftAST tree) throws UserException {
    ForeachLoop loop = ForeachLoop.fromAST(context, tree); 
    
    if (loop.iteratesOverRange() && loop.getCountVarName() == null) {
      foreachRange(context, loop);
    } else {
      foreachArray(context, loop);
    }
  }
  /**
   * Handle the special case of a foreach loop where we are looping over range
   * specified by two or three integer parameters
   * @param context
   * @param loop
   * @throws UserException
   * @throws UndefinedTypeException
   */
  private void foreachRange(Context context, ForeachLoop loop) 
                                          throws UserException {
    ArrayRange range = ArrayRange.fromAST(context, loop.getArrayVarTree());
    range.typeCheck(context);
    
    /* Just evaluate all of the expressions into futures and rely
     * on constant folding in IC to clean up where possible
     */ 
    Var start = exprWalker.eval(context, range.getStart(), Types.F_INT, false, null);
    Var end = exprWalker.eval(context, range.getEnd(), Types.F_INT, false, null);
    Var step;
    if (range.getStep() != null) {
      step = exprWalker.eval(context, range.getStep(), Types.F_INT, false, null);
    } else {
      // Inefficient but constant folding will clean up
      step = exprWalker.assignToVar(context, Arg.ONE);
    }
    FunctionContext fc = context.getFunctionContext();
    int loopNum = fc.getCounterVal("foreach-range");
    
    // Need to pass in futures along with user vars
    List<Var> rangeBounds = Arrays.asList(start, end, step);
    backend.startWaitStatement(fc.getFunctionName() + "-wait-range" + loopNum,
             VarRepr.backendVars(rangeBounds), WaitMode.WAIT_ONLY, false,
             false, TaskMode.LOCAL_CONTROL);
    Context waitContext = new LocalContext(context);
    Var startVal = exprWalker.retrieveToVar(waitContext, start);
    Var endVal = exprWalker.retrieveToVar(waitContext, end);
    Var stepVal = exprWalker.retrieveToVar(waitContext, step);
    Context bodyContext = loop.setupLoopBodyContext(waitContext, true, false);
    
    // The per-iteration value of the range
    Var memberVal = varCreator.createValueOfVar(bodyContext,
                                            loop.getMemberVar(), false);
    Var counterVal = loop.getLoopCountVal();
    
    backend.startRangeLoop(fc.getFunctionName() + "-range" + loopNum,
            VarRepr.backendVar(memberVal), 
            (counterVal == null) ? null : VarRepr.backendVar(counterVal),
            VarRepr.backendArg(startVal), VarRepr.backendArg(endVal), 
            VarRepr.backendArg(stepVal),
            loop.getDesiredUnroll(), loop.getSplitDegree(),
            loop.getLeafDegree());
    // Need to spawn off task per iteration
    if (!loop.isSyncLoop()) {
      backend.startWaitStatement(fc.getFunctionName() + "range-iter" + loopNum,
          Var.NONE, WaitMode.TASK_DISPATCH, false, false, TaskMode.CONTROL);
    }
    
    // We have the current value, but need to put it in a future in case user
    //  code refers to it

    varCreator.initialiseVariable(bodyContext, loop.getMemberVar());
    exprWalker.assign(loop.getMemberVar(), memberVal.asArg());
    if (loop.getCountVarName() != null) {
      Var loopCountVar = varCreator.createVariable(bodyContext,
          Types.F_INT, loop.getCountVarName(), Alloc.STACK,
          DefType.LOCAL_USER, VarProvenance.userVar(context.getSourceLoc()),
          null);
      exprWalker.assign(loopCountVar, counterVal.asArg());
    }
    block(bodyContext, loop.getBody());
    if (!loop.isSyncLoop()) {
      backend.endWaitStatement();
    }
    backend.endRangeLoop();
    backend.endWaitStatement();
  }
  
  /**
   * Handle the general foreach loop where we are looping over array
   * @param context
   * @param loop
   * @throws UserException
   * @throws UndefinedTypeException
   */
  private void foreachArray(Context context, ForeachLoop loop)
      throws UserException, UndefinedTypeException {
    Var arrayVar = exprWalker.eval(context, loop.getArrayVarTree(),
                          loop.findArrayType(context), false, null);

    VariableUsageInfo bodyVU = loop.getBody().checkedGetVariableUsage();
    List<Var> writtenVars = new ArrayList<Var>();
    summariseBranchVariableUsage(context, Arrays.asList(bodyVU), writtenVars);

    for (Var v: writtenVars) {
      if (v.equals(arrayVar)) {
        throw new STCRuntimeError("Array variable "
                  + v + " is written in the foreach loop "
                  + " it is the loop array for - currently this " +
                  "causes a deadlock due to technical limitations");
      }
    }
    
    // Need to get handle to real array before running loop
    FunctionContext fc = context.getFunctionContext();
    int loopNum = fc.getCounterVal("foreach-array");
    
    Var realArray;
    Context outsideLoopContext;
    if (Types.isContainerRef(arrayVar)) {
      // If its a reference, wrap a wait() around the loop call
      backend.startWaitStatement(
          fc.getFunctionName() + "-foreach-refwait" + loopNum,
          VarRepr.backendVar(arrayVar).asList(),
          WaitMode.WAIT_ONLY, false, false, TaskMode.LOCAL_CONTROL);

      outsideLoopContext = new LocalContext(context);
      realArray = varCreator.createTmp(outsideLoopContext,
                              arrayVar.type().memberType(), false, true);
      exprWalker.retrieveRef(realArray, arrayVar);
    } else {
      assert(Types.isContainer(arrayVar));
      realArray = arrayVar;
      outsideLoopContext = context;
    }
    
    // Block on array
    backend.startWaitStatement(
        fc.getFunctionName() + "-foreach-wait" + loopNum,
        VarRepr.backendVar(realArray).asList(),
        WaitMode.WAIT_ONLY, false, false, TaskMode.LOCAL_CONTROL);
    
    loop.setupLoopBodyContext(outsideLoopContext, false, false);
    Context loopBodyContext = loop.getBodyContext();

    Var loopCountVal = loop.getLoopCountVal();

    boolean memberIsVal = (loop.getMemberVal() != null);
    Var backendIterVar = null;
    if (memberIsVal) {
      backendIterVar = VarRepr.backendVar(loop.getMemberVal());
    } else {
      backendIterVar = VarRepr.backendVar(loop.getMemberVar());
    }
    
    backend.startForeachLoop(fc.getFunctionName() + "-foreach" + loopNum,
            VarRepr.backendVar(realArray), backendIterVar,
            loopCountVal == null ? null : VarRepr.backendVar(loopCountVal),
            loop.getSplitDegree(), loop.getLeafDegree(), true);

    
    if (memberIsVal) {
      // Need to store to value that will be referenced by later generated code
      varCreator.initialiseVariable(loopBodyContext, loop.getMemberVar());
      exprWalker.assign(VarRepr.backendVar(loop.getMemberVar()),
                        backendIterVar.asArg());
    }
    
    // May need to spawn off each iteration as task - use wait for this
    if (!loop.isSyncLoop()) {
      backend.startWaitStatement(
          fc.getFunctionName() + "-foreach-spawn" + loopNum,
          Var.NONE, WaitMode.TASK_DISPATCH, false, false, TaskMode.CONTROL);
    }
    // If the user's code expects a loop count var, need to create it here
    if (loop.getCountVarName() != null) {
      Var loopCountVar = varCreator.createVariable(loop.getBodyContext(),
                                     loop.createCountVar(context));
      exprWalker.assign(loopCountVar, loop.getLoopCountVal().asArg());
    }
    
    block(loopBodyContext, loop.getBody());
    
    // Close spawn wait
    if (!loop.isSyncLoop()) {
      backend.endWaitStatement();
    }
    backend.endForeachLoop();

    // Wait for array
    backend.endWaitStatement();
    if (Types.isContainerRef(arrayVar.type())) {
      // Wait for array ref
      backend.endWaitStatement();
    }
  }
  
  private void forLoop(Context context, SwiftAST tree) throws UserException {
    ForLoopDescriptor forLoop = ForLoopDescriptor.fromAST(context, tree);
    
    // Evaluate initial values of loop vars
    List<Arg> initVals = new ArrayList<Arg>();
    
    for (Var initVal: evalLoopVarExprs(context, forLoop,
                                       forLoop.getInitExprs())) {
      initVals.add(initVal.asArg());
    }
    
    FunctionContext fc = context.getFunctionContext();
    int loopNum = fc.getCounterVal("forloop");
    String loopName = fc.getFunctionName() + "-forloop-" + loopNum;
    
    HashMap<String, Var> parentLoopVarAliases = 
        new HashMap<String, Var>();
    for (LoopVar lv: forLoop.getLoopVars()) {
      if (lv.declaredOutsideLoop) {
        // Need to copy over value of loop variable on last iteration
        Var parentAlias = 
            varCreator.createVariable(context, lv.var.type(),
                  Var.OUTER_VAR_PREFIX + lv.var.name(),
                  Alloc.ALIAS, DefType.LOCAL_COMPILER,
                  VarProvenance.userVar(context.getSourceLoc()),
                  lv.var.mapping());
        // Copy turbine ID
        backend.makeAlias(VarRepr.backendVar(parentAlias),
                          VarRepr.backendVar(lv.var));
        parentLoopVarAliases.put(lv.var.name(), parentAlias);
      }
    }
    
    // Create context with loop variables
    Context loopIterContext = forLoop.createIterationContext(context);
    forLoop.validateCond(loopIterContext);
    Type condType = TypeChecker.findSingleExprType(loopIterContext, 
                                              forLoop.getCondition());

    // Evaluate the conditional expression for the first iteration outside the
    // loop, directly using temp names for loop variables
    HashMap<String, String> initRenames = new HashMap<String, String>();
    for (int i = 0; i < forLoop.loopVarCount(); i++) {
      initRenames.put(forLoop.getLoopVars().get(i).var.name(), 
            initVals.get(i).getVar().name());
    }
    Var initCond = exprWalker.eval(context, forLoop.getCondition(), condType, true, initRenames);
    
    // Start the loop construct with some initial values
    Var condArg = 
        loopIterContext.declareVariable(condType, Var.LOOP_COND_PREFIX + 
            loopNum, Alloc.TEMP, DefType.INARG,
            VarProvenance.exprTmp(context.getSourceLoc()), null);



    /* Pack the variables into vectors with the first element the condition */
    ArrayList<Var> loopVars = new ArrayList<Var>(forLoop.loopVarCount() + 1);
    loopVars.add(condArg);
    loopVars.addAll(forLoop.getUnpackedLoopVars());
    List<Boolean> definedHere = new ArrayList<Boolean>(forLoop.loopVarCount() + 1);
    definedHere.add(true); // Condition defined in construct
    for (LoopVar lv: forLoop.getLoopVars()) {
      definedHere.add(!lv.declaredOutsideLoop);
    }
    
    List<Boolean> blockingVector = new ArrayList<Boolean>(loopVars.size());
    blockingVector.add(true); // block on condition
    blockingVector.addAll(forLoop.blockingLoopVarVector());
    
    initVals.add(0, initCond.asArg());
    
    backend.startLoop(loopName, VarRepr.backendVars(loopVars), definedHere,
                      VarRepr.backendArgs(initVals), blockingVector);
    
    // get value of condVar
    Var condVal = exprWalker.retrieveToVar(loopIterContext, condArg);
    
    // branch depending on if loop should start
    backend.startIfStatement(VarRepr.backendArg(condVal), true);
    
    // Create new context for loop body to execute when condition passes
    Context loopBodyContext = new LocalContext(loopIterContext);
    
    // If this iteration is good, run all of the stuff in the block
    block(loopBodyContext, forLoop.getBody());
    
    forLoop.validateUpdates(loopBodyContext);
    //evaluate update expressions
    List<Arg> newLoopVars = new ArrayList<Arg>();
    for (Var newLoopVar: evalLoopVarExprs(loopBodyContext, forLoop, 
                                          forLoop.getUpdateRules())) {
      newLoopVars.add(newLoopVar.asArg());
    }
    
    HashMap<String, String> nextRenames = new HashMap<String, String>();
    for (int i = 0; i < forLoop.loopVarCount(); i++) {
      nextRenames.put(forLoop.getLoopVars().get(i).var.name(), 
                       newLoopVars.get(i).getVar().name());
    }
    Var nextCond = exprWalker.eval(loopBodyContext, 
              forLoop.getCondition(), condType, true, nextRenames);
    newLoopVars.add(0, nextCond.asArg());
    backend.loopContinue(VarRepr.backendArgs(newLoopVars), blockingVector);
    backend.startElseBlock();
    // Terminate loop, clean up open arrays and copy out final vals 
    // of loop vars
    Context loopFinalizeContext = new LocalContext(loopIterContext);
    for (LoopVar lv: forLoop.getLoopVars()) {
      if (lv.declaredOutsideLoop) {
        exprWalker.copyByValue(loopFinalizeContext, 
            lv.var, parentLoopVarAliases.get(lv.var.name()), 
            lv.var.type());
      }
    }
    
    backend.loopBreak();
    backend.endIfStatement();
    
    // finish loop construct
    backend.endLoop();
  }
  
  private void iterate(Context context, SwiftAST tree) throws UserException {
    IterateDescriptor loop = IterateDescriptor.fromAST(context, tree);
    
    // Initial iteration should succeed
    Var falseV = exprWalker.assignToVar(context, Arg.FALSE);
    Var zero = exprWalker.assignToVar(context, Arg.ZERO);
    
    FunctionContext fc = context.getFunctionContext();
    int loopNum = fc.getCounterVal("iterate");
    String loopName = fc.getFunctionName() + "-iterate-" + loopNum;

    Context iterContext = loop.createIterContext(context);
    
    // Start the loop construct with some initial values
    Var condArg = iterContext.declareVariable(Types.F_BOOL,
            Var.LOOP_COND_PREFIX + loopNum, Alloc.TEMP, DefType.INARG, 
            VarProvenance.exprTmp(context.getSourceLoc()), null);
    
    List<Boolean> blockingVars = Arrays.asList(true, false);
    backend.startLoop(loopName, 
        VarRepr.backendVars(condArg, loop.getLoopVar()),
        Arrays.asList(true, true),
        VarRepr.backendArgs(falseV.asArg(), zero.asArg()), blockingVars);
    
    // get value of condVar
    Var condVal = exprWalker.retrieveToVar(iterContext, condArg); 
    
    backend.startIfStatement(VarRepr.backendArg(condVal), true);
    backend.loopBreak();
    backend.startElseBlock();
    Context bodyContext = new LocalContext(iterContext);
    block(bodyContext, loop.getBody());
    
    // Check the condition type now that all loop body vars have been declared
    Type condType = TypeChecker.findSingleExprType(iterContext,
        loop.getCond());
    if (!condType.assignableTo(Types.F_BOOL)) {
      throw new TypeMismatchException(bodyContext, 
          "iterate condition had invalid type: " + condType.typeName());
    }
    
    Var nextCond = exprWalker.eval(bodyContext, loop.getCond(),
                                          Types.F_BOOL, false, null);
    
    Var nextCounter = varCreator.createTmp(bodyContext,
                                      Types.F_INT);

    Var one = exprWalker.assignToVar(bodyContext, Arg.ONE);
    exprWalker.asyncOp(BuiltinOpcode.PLUS_INT, nextCounter, Arrays.asList(
                      loop.getLoopVar().asArg(), one.asArg()));
    
    backend.loopContinue(
        VarRepr.backendArgs(nextCond.asArg(), nextCounter.asArg()),
        blockingVars);

    backend.endIfStatement();
    backend.endLoop();
  }

  private ArrayList<Var> evalLoopVarExprs(Context context,
      ForLoopDescriptor forLoop, Map<String, SwiftAST> loopVarExprs)
      throws UserException {
    ArrayList<Var> results = new ArrayList<Var>(
                                                forLoop.loopVarCount() + 1);
    for (int i = 0; i < forLoop.loopVarCount(); i++) {
      Var v = forLoop.getLoopVars().get(i).var;
      Type argType = v.type();
      SwiftAST expr = loopVarExprs.get(v.name());
      Type exprType = TypeChecker.findSingleExprType(context, expr);
      exprType = TypeChecker.checkAssignment(context, exprType,
                                             argType,v.name());
      results.add(exprWalker.eval(context, expr, exprType, false, null));
    }
    return results;
  }



  
  private List<Var> declareVariables(Context context, SwiftAST tree, WalkMode walkMode)
          throws UserException {
    LogHelper.trace(context, "declareVariable...");
    assert(tree.getType() == ExMParser.DECLARATION);
    int count = tree.getChildCount();
    if (count < 2)
      throw new STCRuntimeError("declare_multi: child count < 2");
    VariableDeclaration vd =  VariableDeclaration.fromAST(context, 
                                                    tree);
    List<Var> assignedVars = new ArrayList<Var>();
    
    for (int i = 0; i < vd.count(); i++) {
      VariableDescriptor vDesc = vd.getVar(i);
      SwiftAST declTree = vd.getDeclTree(i);
      SwiftAST assignedExpr = vd.getVarExpr(i);
      
      Var var;
      if (walkMode == WalkMode.ONLY_EVALUATION) {
        var = context.lookupVarInternal(vDesc.getName());
      } else {
        var = declareVariable(context, vDesc);
      } 
      if (Types.isPrimUpdateable(var.type())) {
        if (walkMode == WalkMode.ONLY_DECLARATIONS) {
          throw new TypeMismatchException(context, var.name() +
                  " is an updateable and its declaration cannot be chained");  
        }
        // Have to init at declare time
        initUpdateableVar(context, var, assignedExpr);
      } else if (walkMode != WalkMode.ONLY_DECLARATIONS) {
         if (assignedExpr != null) {
           Assignment assignment = new Assignment(AssignOp.ASSIGN,
                   Arrays.asList(new LValue(declTree, var)),
                   Arrays.asList(assignedExpr));
           assignedVars.addAll(assignMultiRVal(context, assignment, walkMode));
         }
      }
    }
    return assignedVars;
  }


  private void initUpdateableVar(Context context, Var var,
                                                SwiftAST initExpr) {
    if (initExpr != null) {
      // Handle as special case because currently we need an initial
      // value for the updateable variable right away
      if (var.type().equals(Types.UP_FLOAT)) {
        Double initVal = Literals.extractFloatLit(context, initExpr);
        if (initVal == null) {
          Long intLit = Literals.extractIntLit(context, initExpr);
          if (intLit != null) {
            initVal = Literals.interpretIntAsFloat(context, intLit);
          }
        } 
        if (initVal == null) {
          throw new STCRuntimeError("Don't yet support non-constant" +
                  " initialisers for updateable variables");
        }
        backend.initUpdateable(VarRepr.backendVar(var),
                               Arg.createFloatLit(initVal));
      } else {
        throw new STCRuntimeError("Non-float updateables not yet" +
                " implemented for type " + var.type());
      }
    } else {
      throw new STCRuntimeError("updateable variable " +
          var.name() + " must be given an initial value upon creation");
    }
  }

  private Var declareVariable(Context context,
      VariableDescriptor vDesc) throws UserException, UndefinedTypeException {
    Type definedType = vDesc.getType();

    Var mappedVar = null;
    // First evaluate the mapping expr
    if (vDesc.getMappingExpr() != null) {
      if (Types.isMappable(vDesc.getType())) {
        Type mapType = TypeChecker.findSingleExprType(context, 
                                          vDesc.getMappingExpr());
        if (!Types.isString(mapType)) {
          throw new TypeMismatchException(context, "Tried to map using " +
                  "non-string expression with type " + mapType.typeName());
        }
        mappedVar = exprWalker.eval(context, vDesc.getMappingExpr(), Types.F_STRING, false, null);
      } else {
        throw new TypeMismatchException(context, "Variable " + vDesc.getName()
                + " of type " + vDesc.getType().typeName() + " cannot be " +
                    " mapped");
      }
    }

    Var var = varCreator.createVariable(context, definedType, 
        vDesc.getName(), Alloc.STACK, DefType.LOCAL_USER, 
        VarProvenance.userVar(context.getSourceLoc()), mappedVar);
    return var;
  }

  private List<Var> assignExpression(Context context, SwiftAST tree,
        WalkMode walkMode) throws UserException {
    LogHelper.debug(context, "assignment: ");
    LogHelper.logChildren(context.getLevel(), tree);
    
    Assignment assign = Assignment.fromAST(context, tree);
    return assignMultiRVal(context, assign, walkMode);
  }

  private List<Var> assignMultiRVal(Context context, Assignment assign,
      WalkMode walkMode) throws UserException, TypeMismatchException,
      UndefinedTypeException, UndefinedVarError {
    List<Var> multiAssignTargets = new ArrayList<Var>();
    for (Pair<List<LValue>, SwiftAST> pair: assign.getMatchedAssignments(context)) {
      List<LValue> lVals = pair.val1;
      SwiftAST rVal = pair.val2;
      List<Var> assignTargets = assignSingleRVal(context, assign.op,
                                              lVals, rVal, walkMode);
      multiAssignTargets.addAll(assignTargets);
    }
    return multiAssignTargets;
  }
  
  /**
   * Handle an assignment from a single RValue expression to one
   * or more LValues 
   * @param context
   * @param op
   * @param lVals
   * @param rValExpr
   * @param walkMode
   * @return
   * @throws UserException
   */
  private List<Var> assignSingleRVal(Context context, AssignOp op,
      List<LValue> lVals, SwiftAST rValExpr, WalkMode walkMode) 
          throws UserException {
    // First do any preparation/reduction of lvals and obtain vars
    // to evaluate the R.H.S. expression(s) into
    LRVals target = lValWalker.prepareLVals(context, lineMap(), op, lVals,
                                            rValExpr, walkMode);

    // Evaluate the R.H.S. expressions(s)
    if (!target.skipREval && walkMode != WalkMode.ONLY_DECLARATIONS) {
      exprWalker.evalToVars(context, rValExpr, target.rValTargets, null);
    }
    
    // Do any final transformations/updates required
    return lValWalker.finalizeLVals(context, op, target);
  }
  /**
   * Statement that evaluates an expression with no assignment E.g., trace()
   */
  private List<Var> exprStatement(Context context, SwiftAST tree) throws UserException {
    assert (tree.getChildCount() == 1);
    SwiftAST expr = tree.child(0);

    ExprType exprType = TypeChecker.findExprType(context, expr);

    // Need to create throwaway temporaries for return values
    List<Var> oList = new ArrayList<Var>();
    for (Type t : exprType.getTypes()) {
      oList.add(varCreator.createTmp(context, t));
    }

    // TODO: some of oList will be references... should return
    //       dereferenced variable
    exprWalker.evalToVars(context, expr, oList, null);
    return oList;
  }

  private void updateStmt(Context context, SwiftAST tree) 
        throws UserException {
    Update up = Update.fromAST(context, tree);
    Type exprType = up.typecheck(context);
    Var evaled = exprWalker.eval(context, up.getExpr(), exprType, false, null);
    backend.update(VarRepr.backendVar(up.getTarget()), up.getMode(),
                   VarRepr.backendVar(evaled));
  }

  private void defineBuiltinFunction(Context context, SwiftAST tree)
  throws UserException {
    final int REQUIRED_CHILDREN = 5;
    assert(tree.getChildCount() >= REQUIRED_CHILDREN);
    String function  = tree.child(0).getText();
    SwiftAST typeParamsT = tree.child(1);
    SwiftAST outputs = tree.child(2);
    SwiftAST inputs  = tree.child(3);
    SwiftAST tclPackage = tree.child(4);
    assert(inputs.getType() == ExMParser.FORMAL_ARGUMENT_LIST);
    assert(outputs.getType() == ExMParser.FORMAL_ARGUMENT_LIST);
    assert(tclPackage.getType() == ExMParser.TCL_PACKAGE);
    assert(tclPackage.getChildCount() == 2);
    
    Set<String> typeParams = extractTypeParams(typeParamsT);

    FunctionDecl fdecl = FunctionDecl.fromAST(context, function, inputs,
                                              outputs, typeParams);
    
    FunctionType ft = fdecl.getFunctionType();
    LogHelper.debug(context, "builtin: " + function + " " + ft);
    
    String pkg = Literals.extractLiteralString(context, tclPackage.child(0)); 
    String version = Literals.extractLiteralString(context, tclPackage.child(1));
    backend.requirePackage(pkg, version);
    
    int pos = REQUIRED_CHILDREN;
    TclFunRef impl = null;
    if (pos < tree.getChildCount() && 
              tree.child(pos).getType() == ExMParser.TCL_FUN_REF) {
      SwiftAST tclImplRef = tree.child(pos);
      String symbol  = Literals.extractLiteralString(context, 
                                                     tclImplRef.child(0));
      impl = new TclFunRef(pkg, symbol, version);
      pos++;
    }
    
    TclOpTemplate inlineTcl = null;
    if (pos < tree.getChildCount() && 
          tree.child(pos).getType() == ExMParser.INLINE_TCL) {
      /* See if a template is provided for inline TCL code for function */
      SwiftAST inlineTclTree = tree.child(pos);
      inlineTcl = wrapper.loadTclTemplate(context, function, fdecl, ft,
                                          inlineTclTree);
      pos++;
    }
    
    // Read annotations at end of child list
    for (; pos < tree.getChildCount(); pos++) {
      handleBuiltinFunctionAnnotation(context, function, fdecl, tree.child(pos),
                                inlineTcl != null);
    }

    TaskMode taskMode = ForeignFunctions.getTaskMode(function);
    
    // TODO: assume for now that all non-local builtins are targetable
    // This is still not quite right (See issue #230)
    boolean isTargetable = false;
    if (!taskMode.isLocal()) {
      isTargetable = true;
      context.setFunctionProperty(function, FnProp.TARGETABLE);
    }
    
    context.defineFunction(function, ft);
    FunctionType backendFT = VarRepr.backendFnType(ft);
    if (impl != null) {
      context.setFunctionProperty(function, FnProp.BUILTIN);
      backend.defineBuiltinFunction(function, backendFT, impl);
    } else {
      if (inlineTcl == null) {
        throw new UserException(context, "Must provide TCL implementation or " +
        		"inline TCL for function " + function);
      }
      // generate composite function wrapping inline tcl
      context.setFunctionProperty(function, FnProp.WRAPPED_BUILTIN);
      context.setFunctionProperty(function, FnProp.SYNC);
      boolean isParallel = context.hasFunctionProp(function, FnProp.PARALLEL);
      if (isParallel && taskMode != TaskMode.WORKER) {
        throw new UserException(context,
                        "Parallel tasks must execute on workers");
      }
      
      // Defer generation of wrapper until it is called
      wrapper.saveWrapper(function, backendFT, fdecl,
                          taskMode, isParallel, isTargetable);
    }
  }



  private Set<String> extractTypeParams(SwiftAST typeParamsT) {
    assert(typeParamsT.getType() == ExMParser.TYPE_PARAMETERS);
    Set<String> typeParams = new HashSet<String>();
    for (SwiftAST typeParam: typeParamsT.children()) {
      assert(typeParam.getType() == ExMParser.ID);
      typeParams.add(typeParam.getText());
    }
    return typeParams;
  }


  private void handleBuiltinFunctionAnnotation(Context context, String function,
      FunctionDecl fdecl,
      SwiftAST annotTree, boolean hasLocalVersion) throws UserException {
    assert(annotTree.getType() == ExMParser.ANNOTATION);
    
    assert(annotTree.getChildCount() > 0);
    String key = annotTree.child(0).getText();
    if (annotTree.getChildCount() == 1) { 
      registerFunctionAnnotation(context, function, fdecl, key);
    } else {
      assert(annotTree.getChildCount() == 2);
      String val = annotTree.child(1).getText();
      if (key.equals(Annotations.FN_BUILTIN_OP)) {
        addlocalEquiv(context, function, val);
      } else if (key.equals(Annotations.FN_STC_INTRINSIC)) {
        IntrinsicFunction intF;
        try {
          intF = IntrinsicFunction.valueOf(val.toUpperCase());
        } catch (IllegalArgumentException ex) {
          throw new InvalidAnnotationException(context, "Invalid intrinsic name: "
                + " " + val + ".  Expected one of: " + IntrinsicFunction.values());
        }
        context.addIntrinsic(function, intF);
      } else if (key.equals(Annotations.FN_IMPLEMENTS)) {
        SpecialFunction special = ForeignFunctions.findSpecialFunction(val);
        if (special == null) {
          throw new InvalidAnnotationException(context, "\"" + val +
              "\" is not the name of a specially handled function in STC. " +
              "Valid options are: " +
              StringUtil.concat(SpecialFunction.values())); 
        }
        ForeignFunctions.addSpecialImpl(special, function);
      } else if (key.equals(Annotations.FN_DISPATCH)) {
        try {
          TaskMode mode;
          if (val.equals("LEAF")) {
            // Renamed from LEAF to worker, keep this for compatibility
            mode = TaskMode.WORKER;
          } else { 
            mode = TaskMode.valueOf(val);
          }
          ForeignFunctions.addTaskMode(function, mode);
        } catch (IllegalArgumentException e) {
          throw new UserException(context, "Unknown dispatch mode " + val + ". "
              + " Valid options are: " + StringUtil.concat(TaskMode.values()));
        }
      } else {
        throw new InvalidAnnotationException(context, "Tcl function",
                                             key, true);
      }
    }
  }

  private void addlocalEquiv(Context context, String function, String val)
      throws UserException {
    BuiltinOpcode opcode;
    try {
      opcode = BuiltinOpcode.valueOf(val);
    } catch (IllegalArgumentException e) {
      throw new UserException(context, "Unknown builtin op " + val);
    }
    assert(opcode != null);
    ForeignFunctions.addOpEquiv(function, opcode);
  }

  /**
   * Check that an annotation for the named function is valid, and
   * add it to the known semantic info
   * @param function
   * @param annotation
   * @throws UserException 
   */
  private void registerFunctionAnnotation(Context context, String function,
        FunctionDecl fdecl, String annotation) throws UserException {
    if (annotation.equals(Annotations.FN_ASSERTION)) {
      ForeignFunctions.addAssertVariable(function);
    } else if (annotation.equals(Annotations.FN_PURE)) {
      ForeignFunctions.addPure(function);
    } else if (annotation.equals(Annotations.FN_COMMUTATIVE)) {
      ForeignFunctions.addCommutative(function);
    } else if (annotation.equals(Annotations.FN_COPY)) {
      ForeignFunctions.addCopy(function);
    } else if (annotation.equals(Annotations.FN_MINMAX)) {
      ForeignFunctions.addMinMax(function);
    } else if (annotation.equals(Annotations.FN_PAR)) {
      context.setFunctionProperty(function, FnProp.PARALLEL);
    } else if (annotation.equals(Annotations.FN_DEPRECATED)) {
      context.setFunctionProperty(function, FnProp.DEPRECATED);
    } else if (annotation.equals(Annotations.FN_CHECKPOINT)) {
      Checkpointing.checkCanCheckpoint(context, function,
                                       fdecl.getFunctionType());
      
      context.setFunctionProperty(function, FnProp.CHECKPOINTED);
    } else {
      throw new InvalidAnnotationException(context, "function", annotation, false);
    }
    
  }


  private void defineFunction(Context context, SwiftAST tree)
  throws UserException {
    syncFilePos(context, tree);
    String function = tree.child(0).getText();
    LogHelper.debug(context, "define function: " + context.getLocation() +
                              function);
    assert(tree.getChildCount() >= 5);
    SwiftAST typeParams = tree.child(1);
    SwiftAST outputs = tree.child(2);
    SwiftAST inputs = tree.child(3);
    
    assert(typeParams.getType() == ExMParser.TYPE_PARAMETERS);
    if (typeParams.getChildCount() != 0) {
      throw new UserException(context, "Cannot provide type parameters for "
                                      + "Swift functions");
    }
    
    Set<Suppression> suppressions = new HashSet<Suppression>();
    List<String> annotations = extractFunctionAnnotations(context, tree, 5,
                                                          suppressions);
    
    FunctionDecl fdecl = FunctionDecl.fromAST(context, function, inputs,
                          outputs, Collections.<String>emptySet());
    FunctionType ft = fdecl.getFunctionType();
    
    if (ft.hasVarargs()) {
      throw new TypeMismatchException(context, "composite function cannot" +
              " have variable-length argument lists");
    }
    for (Type it: ft.getInputs()) {
      if (Types.isPolymorphic(it)) {
        throw new TypeMismatchException(context, "composite functions " +
                "cannot have polymorphic input argument types, such as: " + it);
      }
    }
    
    // Handle main as special case of regular function declaration
    if (function.equals(Constants.MAIN_FUNCTION) &&
        (ft.getInputs().size() > 0 || ft.getOutputs().size() > 0))
      throw new TypeMismatchException(context,
          "main() is not allowed to have input or output arguments");

    boolean async = true;
    for (String annotation: annotations) {
      if (annotation.equals(Annotations.FN_SYNC)) {
        async = false;
      } else {
        registerFunctionAnnotation(context, function, fdecl, annotation);
      }
    }
    
    context.defineFunction(function, ft);
    context.setFunctionProperty(function, FnProp.COMPOSITE);
    if (!async) {
      context.setFunctionProperty(function, FnProp.SYNC);
    }
  }

  /**
   * Extract function annotations for Swift function
   * @param context
   * @param tree
   * @param firstChild
   * @return
   * @throws InvalidAnnotationException 
   */
  private List<String> extractFunctionAnnotations(Context context,
      SwiftAST tree, int firstChild, Set<Suppression> supps)
              throws InvalidAnnotationException {
    return extractFunctionAnnotations(context, tree, firstChild,
            false, new Out<AsyncExecutor>(), supps);
  }
  private List<String> extractAppFunctionAnnotations(Context context,
      SwiftAST tree, int firstChild,  Out<AsyncExecutor> exec,
      Set<Suppression> supps)
          throws InvalidAnnotationException {
    return extractFunctionAnnotations(context, tree, firstChild,
              true, exec, supps);
  }
  
  /**
   * Extract function annotations for Swift or app function
   * @param context
   * @param tree
   * @param firstChild
   * @return
   * @throws InvalidAnnotationException
   */
  private List<String> extractFunctionAnnotations(Context context,
          SwiftAST tree, int firstChild, boolean appFn,          
          Out<AsyncExecutor> exec, Set<Suppression> suppressions)
              throws InvalidAnnotationException {
    exec.val = null;
    
    List<String> annotations = new ArrayList<String>();
    for (SwiftAST subtree: tree.children(firstChild)) {
      syncFilePos(context, subtree);
      assert(subtree.getType() == ExMParser.ANNOTATION);
      assert(subtree.getChildCount() == 1 || subtree.getChildCount() == 2);
      String annotation = subtree.child(0).getText();
      if (subtree.getChildCount() == 1) {
        annotations.add(annotation);
      } else {
        assert(subtree.getChildCount() == 2);
        String value = subtree.child(1).getText();
        if (appFn && Annotations.FN_DISPATCH.equals(annotation)) {
          try {
            if (exec.val != null) {
              throw new InvalidAnnotationException(context,
                              "Repeated annotation " + annotation);
            }
            exec.val = AsyncExecutor.fromUserString(value);
          } catch (IllegalArgumentException e) {
            throw new InvalidAnnotationException(context,
                "Unknown dispatch option: " + value);
          }
        } else if (annotation.equals(Annotations.FN_SUPPRESS)) {
          try {
            Suppression supp = Suppression.fromUserString(value);
            suppressions.add(supp);
          } catch (IllegalArgumentException e) {
            throw new InvalidAnnotationException(context,
                "Unknown suppression: " + value);
          }
        } else {
          throw new InvalidAnnotationException(context, "function definition",
              annotation, true);
        } 
      }
    }
    return annotations;
  }

  /** Compile the function, assuming it is already defined in context */
  private void compileFunction(Context context, SwiftAST tree)
                                            throws UserException {
    String function = tree.child(0).getText();
    LogHelper.debug(context, "compile function: starting: " + function );
    // defineFunction should already have been called
    assert(context.isFunction(function));
    assert(context.hasFunctionProp(function, FnProp.COMPOSITE));
    SwiftAST outputs = tree.child(2);
    SwiftAST inputs = tree.child(3);
    SwiftAST block = tree.child(4);

    FunctionDecl fdecl = FunctionDecl.fromAST(context, function, 
                  inputs, outputs, Collections.<String>emptySet());
    
    List<Var> iList = fdecl.getInVars(context);
    List<Var> oList = fdecl.getOutVars(context);
    
    List<Var> backendIList = VarRepr.backendVars(iList);
    List<Var> backendOList = VarRepr.backendVars(oList);
    
    // Analyse variable usage inside function and annotate AST
    syncFilePos(context, tree);
    varAnalyzer.analyzeVariableUsage(context, lineMap(), function,
                                     iList, oList, block);

    LocalContext functionContext = new LocalContext(context, function);
    functionContext.addDeclaredVariables(iList);
    functionContext.addDeclaredVariables(oList);
    
    TaskMode mode = context.hasFunctionProp(function, FnProp.SYNC) ?
                          TaskMode.SYNC : TaskMode.CONTROL;
    backend.startFunction(function, backendOList, backendIList, mode);
    block(functionContext, block);
    backend.endFunction();

    LogHelper.debug(context, "compile function: done: " + function);
  }

  private void defineAppFunction(Context context, SwiftAST tree)
      throws UserException {
    LogHelper.info(context.getLevel(), "defineAppFunction");
    assert(tree.getChildCount() >= 4);
    SwiftAST functionT = tree.child(0);
    assert(functionT.getType() == ExMParser.ID);
    String function = functionT.getText();
    SwiftAST outArgsT = tree.child(1);
    SwiftAST inArgsT = tree.child(2);
    
    FunctionDecl decl = FunctionDecl.fromAST(context, function, inArgsT,
                        outArgsT,   Collections.<String>emptySet());
    context.defineFunction(function, decl.getFunctionType());
    context.setFunctionProperty(function, FnProp.APP);
    context.setFunctionProperty(function, FnProp.SYNC);
    context.setFunctionProperty(function, FnProp.TARGETABLE);
  }

  private void compileAppFunction(Context context, SwiftAST tree)
      throws UserException {
    LogHelper.info(context.getLevel(), "compileAppFunction");
    assert(tree.getChildCount() >= 4);
    SwiftAST functionT = tree.child(0);
    assert(functionT.getType() == ExMParser.ID);
    String function = functionT.getText();
    SwiftAST outArgsT = tree.child(1);
    SwiftAST inArgsT = tree.child(2);
    SwiftAST appBodyT = tree.child(3);
    
    FunctionDecl decl = FunctionDecl.fromAST(context, function, inArgsT,
                        outArgsT,   Collections.<String>emptySet());
    List<Var> outArgs = decl.getOutVars(context);
    List<Var> inArgs = decl.getInVars(context);
    
    List<Var> backendOutArgs = VarRepr.backendVars(outArgs);
    
    /* Pass in e.g. location */
    List<Var> backendInArgs = new ArrayList<Var>();
    for (Var inArg: inArgs) {
      backendInArgs.add(VarRepr.backendVar(inArg));
    } 

    TaskProps props = new TaskProps();
    // Need to pass location arg into task dispatch wait statement
    // Priority is passed implicitly
    Var loc = new Var(Types.V_INT, Var.VALUEOF_VAR_PREFIX + "location",
        Alloc.LOCAL, DefType.INARG, VarProvenance.exprTmp(context.getSourceLoc()));
    backendInArgs.add(loc);
    props.put(TaskPropKey.LOCATION, loc.asArg());
    
    
    syncFilePos(context, tree);
    Out<AsyncExecutor> exec = new Out<AsyncExecutor>();
    Set<Suppression> suppressions = new HashSet<Suppression>();
    List<String> annotations = extractAppFunctionAnnotations(context,
                                        tree, 4, exec, suppressions);
    
    syncFilePos(context, tree);
    boolean hasSideEffects = true, deterministic = false;
    for (String annotation: annotations) {
      if (annotation.equals(Annotations.FN_PURE)) {
        hasSideEffects = false;
        deterministic = true;
      } else if (annotation.equals(Annotations.FN_SIDE_EFFECT_FREE)) {
        hasSideEffects = false;
      } else if (annotation.equals(Annotations.FN_DETERMINISTIC)) {
        deterministic = true;
      } else {
        throw new InvalidAnnotationException(context, "app function",
                                             annotation, false);
      }
    }
    
    LocalContext appContext = new LocalContext(context, function);
    appContext.addDeclaredVariables(outArgs);
    appContext.addDeclaredVariables(inArgs);
    
    
    backend.startFunction(function, backendOutArgs, backendInArgs, TaskMode.SYNC);
    genAppFunctionBody(appContext, appBodyT, inArgs, outArgs, 
                       hasSideEffects, deterministic, exec.val, props,
                       suppressions);
    backend.endFunction();
  }


  /**
   * @param context local context for app function
   * @param appBody AST for app function body
   * @param inArgs input arguments for app function
   * @param outArgs output arguments for app function
   * @param hasSideEffects
   * @param deterministic
   * @param val 
   * @param props 
   * @param suppressions 
   * @throws UserException
   */
  private void genAppFunctionBody(Context context, SwiftAST appBody,
          List<Var> inArgs, List<Var> outArgs,
          boolean hasSideEffects,
          boolean deterministic, AsyncExecutor asyncExec,
          TaskProps props, Set<Suppression> suppressions) throws UserException {
    //TODO: don't yet handle situation where user is naughty and
    //    uses output variable in expression context
    assert(appBody.getType() == ExMParser.APP_BODY);
    assert(appBody.getChildCount() >= 1);
    
    // Extract command from AST
    SwiftAST cmd = appBody.child(0);
    assert(cmd.getType() == ExMParser.COMMAND);
    assert(cmd.getChildCount() >= 1);
    SwiftAST appNameT = cmd.child(0);
    assert(appNameT.getType() == ExMParser.STRING);
    String appName = Literals.extractLiteralString(context, appNameT);
    
    // Evaluate any argument expressions
    Pair<List<Var>, Boolean> evaledArgs = evalAppCmdArgs(context, cmd);
    
    List<Var> cmdArgs = evaledArgs.val1;
    boolean openedEvalWait = evaledArgs.val2;
    
    // Process any redirections
    Redirects<Var> redirFutures = processAppRedirects(context,
                                                    appBody.children(1));
    
    checkAppOutputs(context, appName, outArgs, cmdArgs, redirFutures,
                    suppressions);
    
    // Work out what variables must be closed before command line executes
    Pair<Map<String, Var>, List<WaitVar>> wait = selectAppWaitVars(context,
                                  cmdArgs, inArgs, outArgs, redirFutures);
    Map<String, Var> fileNames = wait.val1; 
    List<WaitVar> waitVars = wait.val2;
    
    // use wait to wait for data then dispatch task to worker
    String waitName = context.getFunctionContext().constructName("app-leaf");
    // do deep wait for array args
<<<<<<< HEAD
    backend.startWaitStatement(waitName, VarRepr.backendVars(waitVars),
        WaitMode.TASK_DISPATCH, false, true, TaskMode.WORKER, props);
=======
    backend.startWaitStatement(waitName, waitVars,
        WaitMode.TASK_DISPATCH, true, TaskMode.WORKER, props);
>>>>>>> 3048f724
    // On worker, just execute the required command directly
    Pair<List<Arg>, Redirects<Arg>> retrieved = retrieveAppArgs(context,
                                          cmdArgs, redirFutures, fileNames);
    List<Arg> localArgs = retrieved.val1; 
    Redirects<Arg> localRedirects = retrieved.val2;
    
    // Create dummy dependencies for input files to avoid wait
    // being optimised out
    List<Arg> localInFiles = new ArrayList<Arg>();
    for (Var inArg: inArgs) {
      if (Types.isFile(inArg.type())) {
        Var localInputFile = exprWalker.retrieveToVar(context, inArg);
        localInFiles.add(Arg.createVar(localInputFile));
      }
    }
    
    // Declare local dummy output vars
    List<Var> localOutputs = new ArrayList<Var>(outArgs.size());
    for (Var output: outArgs) {
      Var localOutput = varCreator.createValueOfVar(context, output);
      localOutputs.add(localOutput);
      Arg localOutputFileName = null;
      if (Types.isFile(output.type())) {
        localOutputFileName = Arg.createVar(
            exprWalker.retrieveToVar(context, fileNames.get(output.name())));

        // Initialize the output with a filename
        backend.initLocalOutFile(VarRepr.backendVar(localOutput),
                                 VarRepr.backendArg(localOutputFileName),
                                 VarRepr.backendVar(output));
      }
    }
    
    List<Arg> beLocalArgs = VarRepr.backendArgs(localArgs);
    List<Var> beLocalOutputs = VarRepr.backendVars(localOutputs);
    List<Arg> beLocalInfiles = VarRepr.backendArgs(localInFiles);
    Redirects<Arg> beLocalRedirects = new Redirects<Arg>(
                VarRepr.backendArg(localRedirects.stdin, true),
                VarRepr.backendArg(localRedirects.stdout, true),
                VarRepr.backendArg(localRedirects.stderr, true));
    if (asyncExec == null) {
      backend.runExternal(appName, beLocalArgs, beLocalInfiles, beLocalOutputs,
                        beLocalRedirects, hasSideEffects, deterministic);
    } else {
      String aeName = context.constructName("async-exec");
      Map<String, Arg> taskProps = new HashMap<String, Arg>();
      beLocalRedirects.addProps(taskProps);
      
      backend.startAsyncExec(aeName, asyncExec, appName,
          beLocalOutputs, beLocalArgs,
          taskProps, !deterministic);
      // Rest of code executes in continuation after execution finishes
    }
    
    for (int i = 0; i < outArgs.size(); i++) {
      Var output = outArgs.get(i);
      Var localOutput = localOutputs.get(i);
      if (Types.isFile(output.type())) {
        exprWalker.assign(output, Arg.createVar(localOutput));
        if (output.isMapped() != Ternary.TRUE &&
            output.type().fileKind().supportsTmpImmediate()) {
          // Cleanup temporary local file if needed
          backend.decrLocalFileRef(VarRepr.backendVar(localOutput)); 
        }
      } else {
        assert(Types.isVoid(output.type()));
        exprWalker.assign(output, localOutput.asArg());
      }
    }
    
    if (asyncExec != null) {
      backend.endAsyncExec();
    }
    backend.endWaitStatement();
    if (openedEvalWait) {
      backend.endWaitStatement();
    }
  }

  private Redirects<Var> processAppRedirects(Context context,
                             List<SwiftAST> redirects) throws UserException {    
    Redirects<Var> redir = new Redirects<Var>();

    // Process redirections
    for (SwiftAST redirT: redirects) {
      syncFilePos(context, redirT);
      assert(redirT.getChildCount() == 2);
      SwiftAST redirType = redirT.child(0);
      SwiftAST redirExpr = redirT.child(1);
      String redirTypeName = LogHelper.tokName(redirType.getType());
      
      // Now typecheck
      Type type = TypeChecker.findSingleExprType(context, redirExpr);
      // TODO: maybe could have plain string for filename, e.g. /dev/null?
      if (!Types.isFile(type)) {
        throw new TypeMismatchException(context, "Invalid type for" +
            " app redirection, must be file: " + type.typeName());
      } else if (type.fileKind() != FileKind.LOCAL_FS) {
        throw new TypeMismatchException(context, "Cannot redirect " +
              redirTypeName + " to/from variable type " + type.typeName() + 
              ". Expected a regular file.");
      }
      
      Var result = exprWalker.eval(context, redirExpr, type, false, null);
      boolean mustBeOutArg = false;
      boolean doubleDefine = false;
      switch (redirType.getType()) {
        case ExMParser.STDIN:
          doubleDefine = redir.stdin != null;
          redir.stdin = result;
          break;
        case ExMParser.STDOUT:
          doubleDefine = redir.stdout != null;
          redir.stdout = result;
          break;
        case ExMParser.STDERR:
          doubleDefine = redir.stderr != null;
          redir.stderr = result;
          break;
        default:
          throw new STCRuntimeError("Unexpected token type: " +
                              LogHelper.tokName(redirType.getType())); 
      }
      if (result.defType() != DefType.OUTARG && mustBeOutArg) { 
        throw new UserException(context, redirTypeName + " parameter "
          + " must be output file");
      }

      if (doubleDefine) {
        throw new UserException(context, "Specified redirection " +
                redirTypeName + " more than once");
      }
    }

    return redir;
  }

  /**
   * Check that app output args are not omitted from command line
   * Omit warning
   * @param context
   * @param outputs
   * @param outArgs
   * @param redir 
   * @throws UserException 
   */
  private void checkAppOutputs(Context context, String function,
      List<Var> outArgs, List<Var> args,
      Redirects<Var> redirFutures, Set<Suppression> suppressions)
          throws UserException {
    boolean deferredError = false;
    HashMap<String, Var> outMap = new HashMap<String, Var>();
    for (Var output: outArgs) {
      // Check output types
      if (!Types.isFile(output.type()) && !Types.isVoid(output.type())) {
        LogHelper.error(context, "Output argument " + output.name() + " has "
            + " invalid type for app output: " + output.type().typeName());
        deferredError = true;
      }
      outMap.put(output.name(), output);
    }
    if (redirFutures.stdout != null) {
      // Already typechecked
      Var output = redirFutures.stdout;
      outMap.put(output.name(), output);
    }
    
    for (Var arg: args) {
      if (arg.defType() == DefType.OUTARG) {
        outMap.remove(arg.name());
      }
    }
    for (Var redir: redirFutures.redirections(false, true)) {
      if (redir.defType() == DefType.OUTARG) {
        outMap.remove(redir.name());
      }
    }
    
    for (Var unreferenced: outMap.values()) {
      if (!Types.isVoid(unreferenced.type()) &&
          !suppressions.contains(Suppression.UNUSED_OUTPUT)) {
        LogHelper.warn(context, "Output argument " + unreferenced.name() 
          + " is not referenced in app command line.  This usually " +
          "indicates an error.  However, if this is intended, for example " +
          "if the file location is implicit, you can suppress this warning " +
          "by annotating the function with @suppress=unused_output");
      }
    }
    if (deferredError) {
      throw new UserException(context, "Compilation failed due to type "
          + "error in definition of function " + function);
    }
  }

  /**
   * Work out what the local args to the app function should be
   * @param context
   * @param args
   * @param fileNames
   * @return pair of the command line arguments, and local redirects
   * @throws UserException
   * @throws UndefinedTypeException
   * @throws DoubleDefineException
   */
  private Pair<List<Arg>, Redirects<Arg>> retrieveAppArgs(Context context,
          List<Var> args, Redirects<Var> redirFutures,
          Map<String, Var> fileNames)
          throws UserException, UndefinedTypeException, DoubleDefineException {
    List<Arg> localInputs = new ArrayList<Arg>();
    for (Var in: args) {
      localInputs.add(Arg.createVar(retrieveAppArg(context, fileNames, in)));
    }
    Redirects<Arg> redirValues = new Redirects<Arg>();
    if (redirFutures.stdin != null) {
      redirValues.stdin = Arg.createVar(retrieveAppArg(context, fileNames,
                                                 redirFutures.stdin));
    }
    if (redirFutures.stdout != null) {
      redirValues.stdout = Arg.createVar(retrieveAppArg(context, fileNames,
                                                 redirFutures.stdout));
    }
    if (redirFutures.stderr != null) {
      redirValues.stderr = Arg.createVar(retrieveAppArg(context, fileNames,
                                                 redirFutures.stderr));
    }
    
    return Pair.create(localInputs, redirValues);
  }


  private Var
      retrieveAppArg(Context context, Map<String, Var> fileNames, Var in)
          throws UserException, UndefinedTypeException, DoubleDefineException {
    Var localInput;
    if (Types.isFile(in.type())) {
      Var filenameFuture = fileNames.get(in.name());
      assert(filenameFuture != null);
      localInput = exprWalker.retrieveToVar(context, filenameFuture);
    } else if (Types.isArray(in.type())) {
      // Unpack to flat representation
      NestedContainerInfo ci = new NestedContainerInfo(in.type());
      Type memberValType = Types.retrievedType(ci.baseType);
      Type localInType =  new ArrayType(true, Types.F_INT, memberValType);
      localInput = varCreator.createValueVar(context, localInType, in, true);
      backend.unpackArrayToFlat(VarRepr.backendVar(localInput),
                                VarRepr.backendArg(in));
    } else {
      localInput = exprWalker.retrieveToVar(context, in);
    }
    return localInput;
  }

  /**
   * Evaluates argument expressions for app command line
   * @param context
   * @param cmdArgs
   * @return
   * @throws TypeMismatchException
   * @throws UserException
   */
  private Pair<List<Var>, Boolean>
      evalAppCmdArgs(Context context, SwiftAST cmdArgs) 
          throws TypeMismatchException, UserException {
    List<Var> refArgs = new ArrayList<Var>();
    List<Var> args = new ArrayList<Var>();
    // Skip first arg: that is id
    for (SwiftAST cmdArg: cmdArgs.children(1)) {
      if (cmdArg.getType() == ExMParser.APP_FILENAME) {
        assert(cmdArg.getChildCount() == 1);
        String fileVarName = cmdArg.child(0).getText();
        Var file = context.lookupVarUser(fileVarName);
        if (!Types.isFile(file.type())) {
          throw new TypeMismatchException(context, "Variable " + file.name()
                  + " is not a file, cannot use @ prefix for app");
        }
        args.add(file);
      } else {
        Type exprType = TypeChecker.findSingleExprType(context, cmdArg);
        Type baseType = exprType; // Type after expanding arrays
        while (true) {
          // Iteratively reduce until we get base type
          if (Types.isArray(baseType)) {
            NestedContainerInfo info = new NestedContainerInfo(baseType);
            baseType = info.baseType;
          } else if (Types.isRef(baseType)) {
            baseType = Types.retrievedType(baseType);
          } else {
            break;
          }
        }
        
        if (Types.isString(baseType) || Types.isInt(baseType) ||
            Types.isFloat(baseType) || Types.isBool(baseType) ||
            Types.isFile(baseType)) {
            Var arg = exprWalker.eval(context, cmdArg, exprType, false, null);
            args.add(arg);
            if (Types.isRef(arg)) {
              refArgs.add(arg);
            }
        } else {
          throw new TypeMismatchException(context, "Cannot convert type " +
                        baseType.typeName() + " to app command line arg");
        }
      }
    }
    
    if (refArgs.isEmpty()) {
      return Pair.create(args, false);
    } else {
      // Replace refs with dereferenced
      backend.startWaitStatement(
          context.getFunctionContext().constructName("ref-argwait"),
          VarRepr.backendVars(refArgs), 
          WaitMode.WAIT_ONLY, false, false, TaskMode.LOCAL);
      
      for (int i = 0; i < args.size(); i++) {
        Var oldArg = args.get(i);
        if (Types.isRef(oldArg)) {
          // Replace old arg with dereferenced version
          Var derefedArg = varCreator.createTmpAlias(context,
                              Types.retrievedType(oldArg));
          exprWalker.retrieveRef(derefedArg, oldArg);
          args.set(i, derefedArg);
        }
      }
      
      // Caller will close wait
      return Pair.create(args, true);
    }
    
  }

  /**
   * Choose which inputs/outputs to an app invocation should be blocked
   * upon.  This is somewhat complex since we sometimes need to block
   * on filenames/file statuses/etc  
   * @param context
   * @param redirFutures 
   * @param cmdArgs arguments for command line
   * @param inArgs input arguments for app function
   * @param outArgs output arguments for app function
   * @return
   * @throws UserException
   * @throws UndefinedTypeException
   */
  private Pair<Map<String, Var>, List<WaitVar>> selectAppWaitVars(
          Context context, List<Var> cmdArgs, List<Var> inArgs,
          List<Var> outArgs, Redirects<Var> redirFutures)
                                                throws UserException,
          UndefinedTypeException {
    // All command arguments including redirects
    List<Var> allCmdArgs = new ArrayList<Var>();
    allCmdArgs.addAll(cmdArgs);
    allCmdArgs.addAll(redirFutures.redirections(true, true));
    
    // map from file var to filename
    Map<String, Var> fileNames = new HashMap<String, Var>(); 
    List<WaitVar> waitVars = new ArrayList<WaitVar>();
    for (Var arg: allCmdArgs) {
      if (Types.isFile(arg)) {
        if (fileNames.containsKey(arg.name())) {
          continue;
        }
        loadAppFilename(context, fileNames, waitVars, arg);
      } else {
        waitVars.add(new WaitVar(arg, false));
      }
    }
    
    for (Var inArg: inArgs) {
      // Handle input files not referenced in command line
      if (!allCmdArgs.contains(inArg)) {
        // File doesn't need to be explicit since input files are
        // tracked explicitly in middle-end
        boolean explicit = !Types.isFile(inArg);
        waitVars.add(new WaitVar(inArg, explicit));
      }
    }
    
    // Fetch missing output arguments that weren't on command line
    for (Var outArg: outArgs) {
      if (Types.isFile(outArg.type()) && !fileNames.containsKey(outArg.name())) {
        loadAppFilename(context, fileNames, waitVars, outArg);
      }
    }
    
    return Pair.create(fileNames, waitVars);
  }


  private void loadAppFilename(Context context, Map<String, Var> fileNames,
                               List<WaitVar> waitVars, Var fileVar)
      throws UserException, UndefinedTypeException {
    // Need to wait for filename for files
    Var filenameFuture = varCreator.createFilenameAlias(context, fileVar);

    if (fileVar.defType() == DefType.OUTARG &&
        fileVar.type().fileKind().supportsTmpImmediate()) {
      // If output may be unmapped, need to assign file name
      backend.getFileName(VarRepr.backendVar(filenameFuture),
                          VarRepr.backendVar(fileVar), true);
    } else {
      backend.getFileName(VarRepr.backendVar(filenameFuture),
                          VarRepr.backendVar(fileVar), false);
    }
    waitVars.add(new WaitVar(filenameFuture, false));
    if (fileVar.defType() != DefType.OUTARG) {
      // Don't wait for file to be closed for output arg
      waitVars.add(new WaitVar(fileVar, true));
    }

    fileNames.put(fileVar.name(), filenameFuture);
  }


  private void defineNewType(Context context, SwiftAST defnTree,
                             boolean aliasOnly) throws UserException {
    assert (defnTree.getType() == ExMParser.DEFINE_NEW_TYPE ||
            defnTree.getType() == ExMParser.TYPEDEF );
    int children = defnTree.getChildCount();
    assert(children == 2);
    String typeName = defnTree.child(0).getText();
    SwiftAST baseTypeT = defnTree.child(1);
    
    Type baseType = TypeTree.extractStandaloneType(context, baseTypeT);
    
    Type newType;
    if (aliasOnly) {
      newType = baseType;
    } else {
      newType = new SubType(baseType, typeName);
    }
    
    context.defineType(typeName, newType);
  }


  private void defineNewStructType(Context context, SwiftAST defnTree)
      throws UserException {
    assert (defnTree.getType() == ExMParser.DEFINE_NEW_STRUCT_TYPE);
    int children = defnTree.getChildCount();
    if (children < 1) {
      throw new STCRuntimeError("expected DEFINE_NEW_TYPE to have at "
          + "least one child");
    }
    String typeName = defnTree.child(0).getText();

    // Build the type from the fields
    ArrayList<StructField> fields = new ArrayList<StructField>(children - 1);

    HashSet<String> usedFieldNames = new HashSet<String>(children - 1);
    for (int i = 1; i < children; i++) {
      SwiftAST fieldTree = defnTree.child(i);
      assert (fieldTree.getType() == ExMParser.STRUCT_FIELD_DEF);
      assert(fieldTree.getChildCount() >= 2);
      assert(fieldTree.child(0).getType() == ExMParser.ID);
      assert(fieldTree.child(1).getType() == ExMParser.ID);
      String baseTypeName = fieldTree.child(0).getText();
      Type fieldType = context.lookupTypeUnsafe(baseTypeName);
      if (fieldType == null) {
        throw new UndefinedTypeException(context, baseTypeName);
      }
      String name = fieldTree.child(1).getText();

      // Account for any []'s
      List<SwiftAST> arrMarkers = fieldTree.children(2);
      fieldType = TypeTree.applyArrayMarkers(context, arrMarkers, fieldType);
      if (usedFieldNames.contains(name)) {
        throw new DoubleDefineException(context, "Field " + name
            + " is defined twice in type" + typeName);
      }
      fields.add(new StructField(fieldType, name));
      usedFieldNames.add(name);
    }

    StructType newType = new StructType(typeName, fields);
    context.defineType(typeName, newType);
    backend.defineStructType((StructType)VarRepr.backendType(newType));
    LogHelper.debug(context, "Defined new type called " + typeName + ": "
        + newType.toString());
  }
  
  private void globalConst(Context context, SwiftAST tree) 
        throws UserException {
    assert(tree.getType() == ExMParser.GLOBAL_CONST);
    assert(tree.getChildCount() == 1);
    
    SwiftAST varTree = tree.child(0);
    assert(varTree.getType() == ExMParser.DECLARATION);
    
    VariableDeclaration vd = VariableDeclaration.fromAST(context,
                    varTree);
    assert(vd.count() == 1);
    VariableDescriptor vDesc = vd.getVar(0);
    if (vDesc.getMappingExpr() != null) {
      throw new UserException(context, "Can't have mapped global constant");
    }
    Var v = context.declareVariable(vDesc.getType(), vDesc.getName(),
                   Alloc.GLOBAL_CONST, DefType.GLOBAL_CONST,
                   VarProvenance.userVar(context.getSourceLoc()), null);
    
    
    SwiftAST val = vd.getVarExpr(0);
    assert(val != null);
    
    Type valType = TypeChecker.findSingleExprType(context, val);
    if (!valType.assignableTo(v.type())) {
      throw new TypeMismatchException(context, "trying to assign expression "
          + " of type " + valType.typeName() + " to global constant " 
          + v.name() + " which has type " + v.type());
    }
    
    String msg = "Don't support non-literal "
        + "expressions for global constants";

    Var backendVar = VarRepr.backendVar(v);
    switch (v.type().primType()) {
    case BOOL:
      String bval = Literals.extractBoolLit(context, val);
      if (bval == null) {
        throw new UserException(context, msg);
      }
      backend.addGlobal(backendVar, Arg.createBoolLit(
                                        Boolean.parseBoolean(bval)));
      break;
    case INT:
      Long ival = Literals.extractIntLit(context, val);
      if (ival == null) {
        throw new UserException(context, msg);
      }
      backend.addGlobal(backendVar, Arg.createIntLit(ival));
      break;
    case FLOAT:
      Double fval = Literals.extractFloatLit(context, val);
      if (fval == null) {
        Long sfval = Literals.extractIntLit(context, val); 
        if (sfval == null) {
          throw new UserException(context, msg);
        } else {
          fval = Literals.interpretIntAsFloat(context, sfval);
        }
      }
      assert(fval != null);
      backend.addGlobal(backendVar, Arg.createFloatLit(fval));
      break;
    case STRING:
      String sval = Literals.extractStringLit(context, val);
      if (sval == null) {
        throw new UserException(context, msg);
      }
      backend.addGlobal(backendVar, Arg.createStringLit(sval));
      break;
    default:
      throw new STCRuntimeError("Unexpect value tree type in "
          + " global constant: " + LogHelper.tokName(val.getType()));
    }
  }
}<|MERGE_RESOLUTION|>--- conflicted
+++ resolved
@@ -1815,13 +1815,8 @@
     // use wait to wait for data then dispatch task to worker
     String waitName = context.getFunctionContext().constructName("app-leaf");
     // do deep wait for array args
-<<<<<<< HEAD
     backend.startWaitStatement(waitName, VarRepr.backendVars(waitVars),
-        WaitMode.TASK_DISPATCH, false, true, TaskMode.WORKER, props);
-=======
-    backend.startWaitStatement(waitName, waitVars,
         WaitMode.TASK_DISPATCH, true, TaskMode.WORKER, props);
->>>>>>> 3048f724
     // On worker, just execute the required command directly
     Pair<List<Arg>, Redirects<Arg>> retrieved = retrieveAppArgs(context,
                                           cmdArgs, redirFutures, fileNames);
