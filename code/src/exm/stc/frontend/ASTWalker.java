--- conflicted
+++ resolved
@@ -1573,12 +1573,7 @@
     LogHelper.debug(context, "builtin: " + function + " " + ft);
 
     // Define function, also detect duplicates here
-<<<<<<< HEAD
-    FnID fid = context.defineFunction(function, ft,
-        fdecl.defaultVals());
-=======
     FnID fid = context.defineFunction(function, ft, fdecl.defaultVals());
->>>>>>> 60340dd3
     tree.setIdentifier(fid);
 
     String pkg = Literals.extractLiteralString(context, tclPackage.child(0));
