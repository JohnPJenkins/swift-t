--- conflicted
+++ resolved
@@ -603,13 +603,6 @@
         		"of type: " + var.type().typeName());
       }
     }
-<<<<<<< HEAD
-
-    if (!batchedArgs.isEmpty()) {
-      pointAdd(Turbine.batchDeclare(batchedVarNames, batchedArgs));
-
-      pointAdd(logVariableCreation(batchedVarNames));
-=======
 
     if (!batchedArgs.isEmpty()) {
       pointAdd(Turbine.batchDeclare(batchedVarNames, batchedArgs));
@@ -620,15 +613,7 @@
     if (!batchedFileArgs.isEmpty()) {
       pointAdd(Turbine.batchDeclareFiles(
           batchedFileVarNames, batchedFileArgs, batchedFileIsMappeds));
->>>>>>> c46a09f8
-    }
-
-<<<<<<< HEAD
-    if (!batchedFileArgs.isEmpty()) {
-      pointAdd(Turbine.batchDeclareFiles(
-          batchedFileVarNames, batchedFileArgs, batchedFileIsMappeds));
-    }
-  }
+    }
 
   private TclList createArgs(Var var, Arg initReaders, Arg initWriters) {
     List<Expression> createArgs = new ArrayList<Expression>();
@@ -640,18 +625,6 @@
     return createArgsL;
   }
 
-=======
-  private TclList createArgs(Var var, Arg initReaders, Arg initWriters) {
-    List<Expression> createArgs = new ArrayList<Expression>();
-    createArgs.addAll(TurbineTypes.dataDeclFullType(var.type()));
-    createArgs.add(argToExpr(initReaders));
-    createArgs.add(argToExpr(initWriters));
-    createArgs.add(new LiteralInt(nextDebugSymbol(var)));
-    TclList createArgsL = new TclList(createArgs);
-    return createArgsL;
-  }
-
->>>>>>> c46a09f8
   private Sequence logVariableCreation(List<String> varNames) {
     // Log in small batches to avoid turbine log limitations
     // and overly long lines
@@ -1345,16 +1318,7 @@
     }
 
     // Properties can be null
-<<<<<<< HEAD
-    Arg priority = props.get(TaskPropKey.PRIORITY);
-    TclTarget target = TclTarget.fromArg(props.getWithDefault(TaskPropKey.LOCATION));
-    Expression softTarget = argToExpr(
-        props.getWithDefault(TaskPropKey.SOFT_LOCATION));
-    Expression parExpr = TclUtil.argToExpr(props.get(TaskPropKey.PARALLELISM),
-                                           true);
-=======
     RuleProps ruleProps = buildRuleProps(props);
->>>>>>> c46a09f8
 
     setPriority(ruleProps.priority);
 
@@ -1362,13 +1326,9 @@
     List<Expression> funcArgs = new ArrayList<Expression>();
     funcArgs.add(oList);
     funcArgs.add(iList);
-<<<<<<< HEAD
-    funcArgs.addAll(Turbine.ruleKeywordArgs(target, softTarget, parExpr));
-=======
     funcArgs.addAll(Turbine.ruleKeywordArgs(ruleProps.targetRank,
         ruleProps.targetStrictness, ruleProps.targetAccuracy,
         ruleProps.parallelism));
->>>>>>> c46a09f8
     Command c = new Command(tclFunction, funcArgs);
     pointAdd(c);
 
@@ -1429,21 +1389,6 @@
   }
 
   private RuleProps buildRuleProps(TaskProps props) {
-<<<<<<< HEAD
-    Expression priority = TclUtil.argToExpr(
-                    props.get(TaskPropKey.PRIORITY), true);
-    TclTarget target = TclTarget.fromArg(props.getWithDefault(TaskPropKey.LOCATION));
-
-    Arg softTargetArg = props.getWithDefault(TaskPropKey.SOFT_LOCATION);
-    assert(Types.isBoolVal(softTargetArg));
-    Expression softTarget = argToExpr(softTargetArg);
-
-    Expression parallelism = TclUtil.argToExpr(
-                      props.get(TaskPropKey.PARALLELISM), true);
-
-    RuleProps ruleProps = new RuleProps(target, softTarget, parallelism, priority);
-    return ruleProps;
-=======
     Expression priority = argToExpr(props.get(TaskPropKey.PRIORITY), true);
 
     TclTarget rank = TclTarget.fromArg(props.getWithDefault(TaskPropKey.LOC_RANK));
@@ -1457,7 +1402,6 @@
     Expression parallelism = argToExpr(props.get(TaskPropKey.PARALLELISM), true);
 
     return new RuleProps(rank, strictness, accuracy, parallelism, priority);
->>>>>>> c46a09f8
   }
 
   @Override
@@ -2850,21 +2794,12 @@
     assert(start.isImmInt());
     assert(end.isImmInt());
     assert(increment.isImmInt());
-<<<<<<< HEAD
 
     startIntRangeLoop2(loopName, loopVarName,
         argToExpr(start), argToExpr(end), argToExpr(increment),
         splitDegree, leafDegree, passedVars, perIterIncrs, constIncrs);
   }
 
-=======
-
-    startIntRangeLoop2(loopName, loopVarName,
-        argToExpr(start), argToExpr(end), argToExpr(increment),
-        splitDegree, leafDegree, passedVars, perIterIncrs, constIncrs);
-  }
-
->>>>>>> c46a09f8
   private void startIntRangeLoop2(String loopName, String loopVarName,
       Expression start, Expression end, Expression incr,
       int splitDegree, int leafDegree, List<PassedVar> passedVars,
