#include "notifications.h"

#include "client_internal.h"
#include "common.h"
#include "handlers.h"
#include "messaging.h"
#include "refcount.h"
#include "server.h"
#include "sync.h"
#include "turbine.h"

#define MAX_NOTIF_PAYLOAD (32+ADLB_DATA_SUBSCRIPT_MAX)

static adlb_code
xlb_process_local_notif_ranks(adlb_notif_ranks *ranks);

static adlb_code
xlb_close_notify(const adlb_notif_ranks *ranks);

static adlb_code
xlb_rc_changes_apply(adlb_notif_t *notifs, bool apply_all,
                               bool apply_local, bool apply_preacquire);

static adlb_code
xlb_set_refs(adlb_notif_t *notifs, bool local_only);

static adlb_code
xlb_set_ref(adlb_datum_id id, adlb_subscript subscript,
          const void *value, int length, adlb_data_type type,
          adlb_refcounts transferred_refs, adlb_notif_t *notifs);

static adlb_code
xlb_notify_server(int server, adlb_datum_id id, adlb_subscript subscript);

static adlb_code
send_client_notif_work(int caller, 
        void *response, size_t response_len,
        struct packed_notif_counts *inner_struct,
        const adlb_notif_t *notifs, bool use_xfer);

// Returns size of payload including null terminator
static int fill_payload(char *payload, adlb_datum_id id, adlb_subscript subscript)
{
  int len_str;
  if (!adlb_has_sub(subscript))
  {
    len_str = sprintf(payload, "close %"PRId64"", id);
  }
  else
  {
    // TODO: support binary subscript
    len_str = sprintf(payload, "close %"PRId64" %.*s", id,
             (int)subscript.length, (const char*)subscript.key);
  }
  return len_str + 1;
}

static adlb_code notify_local(int target, const char *payload, int length)
{
  int answer_rank = -1;
  int work_prio = 1;
  int work_type = 1; // work_type CONTROL
  int rc = xlb_put_targeted_local(work_type, xlb_comm_rank,
               work_prio, answer_rank,
               target, payload, length);
  ADLB_CHECK(rc);
  return ADLB_SUCCESS;
}

static adlb_code notify_nonlocal(int target, int server,
                        const char *payload, int length)
{
  int answer_rank = -1;
  int work_prio = 1;
  int work_type = 1; // work_type CONTROL
  int rc;
  if (xlb_am_server)
  {
    rc = xlb_sync(server);
    ADLB_CHECK(rc);
  }
  rc = ADLB_Put(payload, length, target,
                    answer_rank, work_type, work_prio, 1);
  ADLB_CHECK(rc);
  return ADLB_SUCCESS;
}


void xlb_free_notif(adlb_notif_t *notifs)
{
  xlb_free_ranks(&notifs->notify);
  xlb_free_datums(&notifs->references);
  xlb_rc_changes_free(&notifs->rc_changes);
  for (int i = 0; i < notifs->to_free_length; i++)
  {
    free(notifs->to_free[i]);
  }
  if (notifs->to_free != NULL)
  {
    free(notifs->to_free);
  }
}

void xlb_free_ranks(adlb_notif_ranks *ranks)
{
  if (ranks->notifs != NULL)
  {
    free(ranks->notifs);
    ranks->notifs = NULL;
    ranks->count = ranks->size = 0;
  }
}

void xlb_free_datums(adlb_ref_data *datums)
{
  if (datums->data != NULL)
  {
    free(datums->data);
    datums->data = NULL;
    datums->count = datums->size = 0;
  }
}

/*
   Set references.

   After returning, all matching references should be cleared
   from notifications.  Additional notifications and refcount
   operations may be added to notifications strcuture

   local_only: only set references local to server
 */
static adlb_code
xlb_set_refs(adlb_notif_t *notifs, bool local_only)
{
  adlb_code rc;
  adlb_ref_data *refs = &notifs->references;
  for (int i = 0; i < refs->count; i++)
  {
    const adlb_ref_datum *ref = &refs->data[i];
    
    bool set = false;
    if (!local_only || ADLB_Locate(ref->id) == xlb_comm_rank)
    {
      TRACE("Notifying reference %"PRId64" (%s)\n", ref->id,
            ADLB_Data_type_tostring(ref->type));
      rc = xlb_set_ref(ref->id, ref->subscript, ref->value,
                ref->value_len, ref->type, ref->refcounts, notifs);
      ADLB_CHECK(rc);
      set = true;
    }

    if (local_only && set)
    {
      // swap with last
      refs->count--;
      if (i != refs->count)
      {
        // Swap last to here
        refs->data[i] = refs->data[refs->count];
        i--; // Process new entry next
      }
    }
  }
  
  if (!local_only)
  {
    // We processed all, can clear
    xlb_free_datums(&notifs->references);
  }
  return ADLB_SUCCESS;
}

static adlb_code
xlb_set_ref(adlb_datum_id id, adlb_subscript subscript,
            const void *value, int length, adlb_data_type type,
            adlb_refcounts transferred_refs, adlb_notif_t *notifs)
{
  DEBUG("xlb_set_ref: <%"PRId64">[%.*s]=%p[%i] r: %i w: %i", id,
      (int)subscript.length, (const char*)subscript.key, value, length,
      transferred_refs.read_refcount, transferred_refs.write_refcount);

  int rc = ADLB_SUCCESS;
  int server = ADLB_Locate(id);

  if (server == xlb_comm_rank)
  {
    adlb_data_code dc = xlb_data_store(id, subscript, value, length,
                     type, ADLB_WRITE_RC, transferred_refs, notifs);
    ADLB_DATA_CHECK(dc);

    return ADLB_SUCCESS;
  }

  if (xlb_am_server)
    rc = xlb_sync(server);
  ADLB_CHECK(rc);

  // Store value, maybe accumulating more notification/ref setting work
  rc = xlb_store(id, ADLB_NO_SUB, type, value, length, ADLB_WRITE_RC,
                 transferred_refs, notifs);
  ADLB_CHECK(rc);
  TRACE("SET_REFERENCE DONE");
  return ADLB_SUCCESS;

}

static adlb_code
xlb_close_notify(const adlb_notif_ranks *ranks)
{
  adlb_code rc;
  char payload[MAX_NOTIF_PAYLOAD];
  int payload_len = 0;
  adlb_subscript last_subscript = ADLB_NO_SUB;

  for (int i = 0; i < ranks->count; i++)
  {
    adlb_notif_rank *notif = &ranks->notifs[i];
   
    int target = notif->rank;
    int server = xlb_map_to_server(target);

    if (server == target)
    {
      // Server subscribed by sync
      rc = xlb_notify_server(server, notif->id, notif->subscript);
      ADLB_CHECK(rc);
    }
    else
    {
      if (i == 0 || notif->subscript.key != last_subscript.key ||
                    notif->subscript.length != last_subscript.length)
      {
        // Skip refilling payload if possible 
        payload_len = fill_payload(payload, notif->id, notif->subscript);
      }
      if (xlb_am_server && server == xlb_comm_rank)
      {
        rc = notify_local(target, payload, payload_len);
        ADLB_CHECK(rc);
      }
      else
      {
        rc = notify_nonlocal(target, server, payload, payload_len);
        ADLB_CHECK(rc);
      }
    }
  }
  return ADLB_SUCCESS;
}

static adlb_code
xlb_notify_server(int server, adlb_datum_id id, adlb_subscript subscript)
{
  MPI_Status status;
  MPI_Request request;
  // TODO: pack id/subscript
  // TODO: send to server
  // TODO: wait for response

  int subscript_len = adlb_has_sub(subscript) ? (int)subscript.length : 0;
  assert(subscript_len <= ADLB_DATA_SUBSCRIPT_MAX);

  // Stack allocate small buffer
  int hdr_len = (int)sizeof(struct packed_notify_hdr) + subscript_len;
  char hdr_buffer[hdr_len];
  struct packed_notify_hdr *hdr = (struct packed_notify_hdr*)hdr_buffer;

  // Fill in header
  hdr->id = id;
  hdr->subscript_len = subscript_len;
  if (subscript_len > 0)
  {
    memcpy(hdr->subscript, subscript.key, (size_t)subscript_len);
  }

  int response; 
  IRECV(&response, 1, MPI_INT, server, ADLB_TAG_RESPONSE);
  SEND(hdr, hdr_len, MPI_BYTE, server, ADLB_TAG_NOTIFY);
  WAIT(&request,&status);

  return (adlb_code)response;
}

adlb_code
xlb_process_local_notif(adlb_notif_t *notifs)
{
  assert(xlb_am_server);
  
  adlb_code ac;
  
  // First set references where necessary
  // This may result in adding some refcount changes
  ac = xlb_set_refs(notifs, true);
  ADLB_CHECK(ac);

  // Do local refcounts second, since they can add additional notifs
  // Also do pre-increments here, since we can't send them
  ac = xlb_rc_changes_apply(notifs, false, true, true);
  ADLB_CHECK(ac);

  // Finally send notification messages, which will not add any
  // additional work
  ac = xlb_process_local_notif_ranks(&notifs->notify);
  ADLB_CHECK(ac);

  return ADLB_SUCCESS;
}

/*
  Process local notifications on this server
 */
static adlb_code
xlb_process_local_notif_ranks(adlb_notif_ranks *ranks)
{
  assert(xlb_am_server);
  if (ranks->count > 0)
  {
    char payload[MAX_NOTIF_PAYLOAD];
    int payload_len = 0;
    adlb_subscript last_subscript = ADLB_NO_SUB;

    int i = 0;
    while (i < ranks->count)
    {
      adlb_notif_rank *notif = &ranks->notifs[i];
      int target = notif->rank;
      bool processed_locally = false;

      if (target == xlb_comm_rank)
      {
        /*
          Handle notification for self, which must have been initiated
          by a Turbine engine subscribe.  This may result in work being
          released.  This will be stored in xlb_server_ready_work to be
          later processed by the server loop
         */
        adlb_data_code dc;
        if (adlb_has_sub(notif->subscript))
        {
          dc = turbine_sub_close(notif->id, notif->subscript,
                                &xlb_server_ready_work);
          ADLB_DATA_CHECK(dc);
        }
        else
        {
          dc = turbine_close(notif->id, &xlb_server_ready_work);

          ADLB_DATA_CHECK(dc);
        }
        processed_locally = true;
      }
      else
      {
        // Check to see if target is worker belonging to server
        if (i == 0 || notif->subscript.key != last_subscript.key ||
                      notif->subscript.length != last_subscript.length)
        {
          // Skip refilling payload if possible 
          payload_len = fill_payload(payload, notif->id, notif->subscript);
        }

        int server = xlb_map_to_server(target);
        if (server == xlb_comm_rank)
        {
          // Swap with last and shorten array
          int rc = notify_local(target, payload, payload_len);
          ADLB_CHECK(rc);
          processed_locally = true;
        }
      }

      if (processed_locally)
      {
        ranks->notifs[i] = ranks->notifs[ranks->count - 1];
        ranks->count--;
      }
      else
      {
        i++;
      }
    }

    // Free memory if we managed to remove some
    if (ranks->count == 0 && ranks->notifs != NULL)
    {
      free(ranks->notifs);
      ranks->notifs = NULL;
    }
  }
  return ADLB_SUCCESS;
}

adlb_code
xlb_notify_all(adlb_notif_t *notifs)
{
  adlb_code rc;
  if (notifs->rc_changes.count > 0)
  {
    // apply rc changes first because it may add new notifications
    rc = xlb_rc_changes_apply(notifs, true, true, true);
    ADLB_CHECK(rc);
  }

  assert(notifs->rc_changes.count == 0);

  if (notifs->notify.count > 0)
  {
    rc = xlb_close_notify(&notifs->notify);
    ADLB_CHECK(rc);
  }

  assert(notifs->notify.count == 0);
  assert(notifs->rc_changes.count == 0);

  if (!notifs->references.count > 0)
  {
    rc = xlb_set_refs(notifs, false);
    ADLB_CHECK(rc);
  }

  // Check all were cleared
  assert(xlb_notif_empty(notifs)); 
  return ADLB_SUCCESS;
}

/*
 * Apply refcount changes and remove entries from list.
 * This will add additional notifications to the notifs structure if
 *  freeing/closing data results in more notifications.
 * All rc changes in notif matching criteria will be removed, including any
 * that were added during processing
 * 
 * apply_all: if true, apply all changes
 * apply_local: if true, apply changes to local data
 * apply_preacquire: if true, apply changes that must be applied early
 */
static adlb_code
xlb_rc_changes_apply(adlb_notif_t *notifs, bool apply_all,
                               bool apply_local, bool apply_preacquire)
{
  adlb_data_code dc;
  xlb_rc_changes *c = &notifs->rc_changes;
  for (int i = 0; i < c->count; i++)
  {
    bool applied = false;
    xlb_rc_change *change = &c->arr[i];
    if (ADLB_RC_IS_NULL(change->rc))
    {
      // Don't need to apply null refcounts
      applied = true;
    }
    else if (apply_all || (apply_preacquire && change->must_preacquire))
    {
      // Apply reference count operation
      if (xlb_am_server)
      {
        // update reference count (can be local or remote)
        dc = xlb_incr_rc_svr(change->id, change->rc, notifs);
        ADLB_DATA_CHECK(dc);
      }
      else
      {
        // Increment refcount, maybe accumulating more notifications
        adlb_code ac = xlb_refcount_incr(change->id, change->rc, notifs);
        ADLB_CHECK(ac);
      }
      applied = true;
    }
    else if (apply_local && ADLB_Locate(change->id) == xlb_comm_rank)
    {
      // Process locally and added consequential notifications to list
      dc = xlb_data_reference_count(change->id, change->rc, XLB_NO_ACQUIRE,
                                    NULL, notifs);
      ADLB_DATA_CHECK(dc);
      applied = true;
    }

    if (applied)
    {
      // Will need to update or invalidate index if not processing all
      bool maintain_index = !apply_all;
      if (maintain_index)
      {
        void *ptr;
        bool removed = table_lp_remove(&c->index, change->id, &ptr);
<<<<<<< HEAD
=======
        TRACE("Remove change for id <%"PRId64">: %p", change->id, ptr);
>>>>>>> c07e894d
        assert(removed);
        assert(ptr == change);
      }

      // Remove processed entries
      c->count--;
      if (i != c->count)
      {
        // Swap last to here
        *change = c->arr[c->count];
        i--; // Process new entry next
        if (maintain_index)
        {
          void *ptr;
          bool found = table_lp_set(&c->index, change->id, change, &ptr);
          assert(found);
          assert(ptr == &c->arr[c->count]);
          TRACE("Reindex change for id <%"PRId64">: %p => %p",
                change->id, ptr, change);
        }
      }
    }
  }

  // Free memory if none present
  if (c->count == 0)
  {
    // Remove all from list
    xlb_rc_changes_free(c);
  }

  return ADLB_SUCCESS;
}

adlb_code
xlb_notifs_expand(adlb_notif_ranks *notifs, int to_add)
{
  assert(to_add >= 0);
  int new_size = notifs->size == 0 ? 
                    64 : notifs->size * 2;
  if (new_size < notifs->size + to_add)
    new_size = notifs->size + to_add;

  notifs->notifs = realloc(notifs->notifs, sizeof(notifs->notifs[0]) *
                       (size_t)new_size);
  ADLB_MALLOC_CHECK(notifs->notifs);
  notifs->size = new_size;
  return ADLB_SUCCESS;
}

adlb_code
xlb_refs_expand(adlb_ref_data *refs, int to_add)
{
  assert(to_add >= 0);
  int new_size = refs->size == 0 ? 
                    64 : refs->size * 2;
  if (new_size < refs->size + to_add)
    new_size = refs->size + to_add;

  refs->data = realloc(refs->data, sizeof(refs->data[0]) *
                       (size_t)new_size);
  ADLB_MALLOC_CHECK(refs->data);
  refs->size = new_size;
  return ADLB_SUCCESS;
}

adlb_code
xlb_to_free_expand(adlb_notif_t *notifs, int to_add)
{
  assert(to_add >= 0);
  size_t new_size = notifs->to_free_size == 0 ? 
                    64 : notifs->to_free_size * 2;
  if (new_size < notifs->to_free_size + (size_t)to_add)
    new_size = notifs->to_free_size + (size_t)to_add;

  notifs->to_free = realloc(notifs->to_free,
                    sizeof(notifs->to_free[0]) * new_size);
  ADLB_MALLOC_CHECK(notifs->to_free);
  notifs->to_free_size = new_size;
  return ADLB_SUCCESS;
}

adlb_code
xlb_send_notif_work(int caller,
        void *response, size_t response_len,
        struct packed_notif_counts *inner_struct,
        adlb_notif_t *notifs, bool use_xfer)
{
  adlb_code rc;
  if (ADLB_CLIENT_NOTIFIES)
  {

    // Remove any notifications that can be handled locally
    xlb_process_local_notif(notifs);
    
    // Send work back to client
    rc = send_client_notif_work(caller, response, response_len,
                                       inner_struct, notifs, use_xfer);
    ADLB_CHECK(rc);
  }
  else 
  {
    // Handle on server
    // Initialize counts to all zeroes
    memset(inner_struct, 0, sizeof(*inner_struct));
    RSEND(response, (int)response_len, MPI_BYTE, caller,
          ADLB_TAG_RESPONSE);
    rc = xlb_notify_all(notifs);
    ADLB_CHECK(rc);
  }

  return ADLB_SUCCESS;
}

static adlb_code
send_client_notif_work(int caller, 
        void *response, size_t response_len,
        struct packed_notif_counts *inner_struct,
        const adlb_notif_t *notifs, bool use_xfer)
{
  // will send remaining to client
  int notify_count = notifs->notify.count;
  int refs_count = notifs->references.count;
  int rc_count = notifs->rc_changes.count;
  assert(notify_count >= 0);
  assert(refs_count >= 0);
  assert(rc_count >= 0);

  /*
   We need to send subscripts and values back to client, so we pack them
   all into a buffer, and send them back.  We can then reference them by
   their index in the buffer.
   */
  adlb_data_code dc;

  /*
   * Allocate some scratch space on stack.
   */
  int tmp_buf_size = 1024;
  char tmp_buf_data[tmp_buf_size];
  adlb_buffer static_buf;
  if (use_xfer)
  {
    static_buf = xfer_buf;
  }
  else
  {
    static_buf.data = tmp_buf_data;
    static_buf.length = tmp_buf_size;
  }
  bool using_static_buf = true;
  
  adlb_buffer extra_data;
  int extra_pos = 0;

  dc = ADLB_Init_buf(&static_buf, &extra_data, &using_static_buf, 0);
  ADLB_DATA_CHECK(dc);

  int extra_data_count = 0;
  struct packed_notif *packed_notifs =
            malloc(sizeof(struct packed_notif) * (size_t)notify_count);
  ADLB_MALLOC_CHECK(packed_notifs);

  struct packed_reference *packed_refs =
            malloc(sizeof(struct packed_reference) * (size_t)refs_count);
  ADLB_MALLOC_CHECK(packed_refs);

  // Track last subscript so we don't send redundant subscripts
  const adlb_subscript *last_subscript = NULL;

  for (int i = 0; i < notify_count; i++)
  {
    adlb_notif_rank *rank = &notifs->notify.notifs[i];
    packed_notifs[i].rank = rank->rank;
    packed_notifs[i].id = rank->id;
    if (adlb_has_sub(rank->subscript))
    {
      if (last_subscript != NULL &&
          last_subscript->key == rank->subscript.key &&
          last_subscript->length == rank->subscript.length)
      {
        // Same as last
        packed_notifs[i].subscript_data = extra_data_count - 1;
      }
      else
      {
        packed_notifs[i].subscript_data = extra_data_count;

        // pack into extra data
        dc = ADLB_Append_buffer(ADLB_DATA_TYPE_NULL,rank->subscript.key,
            (int)rank->subscript.length, true, &extra_data,
            &using_static_buf, &extra_pos);
        ADLB_DATA_CHECK(dc);
       
        last_subscript = &rank->subscript;
        extra_data_count++;
      }
    }
    else
    {
      packed_notifs[i].subscript_data = -1; // No subscript
    }
  }

  // Track last value so we don't send redundant values
  const void *last_value = NULL;
  int last_value_len;
  for (int i = 0; i < refs_count; i++)
  {
    adlb_ref_datum *ref = &notifs->references.data[i];
    packed_refs[i].id = ref->id;
    packed_refs[i].type = ref->type;
    packed_refs[i].refcounts = ref->refcounts;

    if (adlb_has_sub(ref->subscript))
    {
      packed_refs[i].subscript_data = extra_data_count++;
      dc = ADLB_Append_buffer(ADLB_DATA_TYPE_NULL, ref->subscript.key,
          (int)ref->subscript.length, true, &extra_data, &using_static_buf,
          &extra_pos);
      ADLB_DATA_CHECK(dc);
    }
    else
    {
      packed_refs[i].subscript_data = -1;
    }

    if (last_value != NULL &&
        last_value == ref->value &&
        last_value_len == ref->value_len)
    {
      // Same as last
      packed_refs[i].val_data = extra_data_count - 1;
    }
    else
    {
      packed_refs[i].val_data = extra_data_count;
      dc = ADLB_Append_buffer(ADLB_DATA_TYPE_NULL, ref->value,
          ref->value_len, true, &extra_data, &using_static_buf,
          &extra_pos);
      ADLB_DATA_CHECK(dc);
      
      last_value = ref->value;
      last_value_len = ref->value_len;
      extra_data_count++;
    }
  }

  // Fill in data and send response header
  inner_struct->notify_count = notify_count;
  inner_struct->reference_count = refs_count;
  inner_struct->rc_change_count = rc_count;
  inner_struct->extra_data_count = extra_data_count;
  inner_struct->extra_data_bytes = extra_pos;
  RSEND(response, (int)response_len, MPI_BYTE, caller, ADLB_TAG_RESPONSE);

  if (extra_pos > 0)
  {
    assert(extra_data_count > 0);
    SEND(extra_data.data, extra_pos, MPI_BYTE, caller, ADLB_TAG_RESPONSE);
  }
  if (notify_count > 0)
  {
    SEND(packed_notifs, notify_count * (int)sizeof(packed_notifs[0]),
         MPI_BYTE, caller, ADLB_TAG_RESPONSE);
  }
  if (refs_count > 0)
  {
    SEND(packed_refs, refs_count * (int)sizeof(packed_refs[0]), MPI_BYTE,
         caller, ADLB_TAG_RESPONSE);
  }
  if (rc_count > 0)
  {
    DEBUG("Sending %i rc changes", rc_count);
    
    SEND(notifs->rc_changes.arr, 
         rc_count * (int)sizeof(notifs->rc_changes.arr[0]), MPI_BYTE,
         caller, ADLB_TAG_RESPONSE);
  }

  if (!using_static_buf)
  {
    free(extra_data.data);
  }
  
  free(packed_notifs);
  free(packed_refs);
  return ADLB_DATA_SUCCESS;
}

/*
  Receive notification messages from server and process them
 */
adlb_code
xlb_handle_client_notif_work(const struct packed_notif_counts *counts, 
                        int to_server_rank)
{
  adlb_code rc;

  // Take care of any notifications that the client must do
  adlb_notif_t notifs = ADLB_NO_NOTIFS;

  rc = xlb_recv_notif_work(counts, to_server_rank, &notifs);
  ADLB_CHECK(rc);

  rc = xlb_notify_all(&notifs);
  ADLB_CHECK(rc);

  xlb_free_notif(&notifs);

  return ADLB_SUCCESS;
}

adlb_code
xlb_recv_notif_work(const struct packed_notif_counts *counts,
    int to_server_rank, adlb_notif_t *notifs)
{
  adlb_code ac;
  MPI_Status status;

  void *extra_data = NULL;
  adlb_binary_data *extra_data_ptrs = NULL; // Pointers into buffer
  int extra_data_count = 0;
  if (counts->extra_data_bytes > 0)
  {
    int bytes = counts->extra_data_bytes;
    assert(bytes >= 0);
    if (bytes <= XFER_SIZE)
    {
      extra_data = xfer;
    }
    else
    {
      extra_data = malloc((size_t)bytes);
      ADLB_MALLOC_CHECK(extra_data);
    }

    RECV(extra_data, bytes, MPI_BYTE, to_server_rank, ADLB_TAG_RESPONSE);

    // Locate the separate data entries in the buffer
    extra_data_count = counts->extra_data_count;
    assert(extra_data_count >= 0);
    extra_data_ptrs = malloc(sizeof(extra_data_ptrs[0]) * (size_t)extra_data_count);
    ADLB_MALLOC_CHECK(extra_data_ptrs);
    int pos = 0;
    for (int i = 0; i < extra_data_count; i++)
    {
      ac = ADLB_Unpack_buffer(ADLB_DATA_TYPE_NULL, extra_data, bytes, &pos,
              &extra_data_ptrs[i].data, &extra_data_ptrs[i].length);
      ADLB_CHECK(ac);
    }
    assert(pos == bytes); // Should consume all of buffer
  }

  if (counts->notify_count > 0)
  {
    int added_count = counts->notify_count;
    ac = xlb_notifs_expand(&notifs->notify, added_count);
    ADLB_CHECK(ac);

    struct packed_notif *tmp = malloc(sizeof(struct packed_notif) *
                                             (size_t)added_count);
    ADLB_MALLOC_CHECK(tmp);

    RECV(tmp, (int)sizeof(tmp[0]) * added_count,
        MPI_BYTE, to_server_rank, ADLB_TAG_RESPONSE);

    for (int i = 0; i < added_count; i++)
    {
      // Copy data from tmp and fill in values
      adlb_notif_rank *r;
      r = &notifs->notify.notifs[notifs->notify.count + i];
      r->rank = tmp[i].rank;
      r->id = tmp[i].id;
      if (tmp[i].subscript_data == -1)
      {
        // No subscript
        r->subscript = ADLB_NO_SUB;
      }
      else
      {
        assert(tmp[i].subscript_data >= 0 &&
               tmp[i].subscript_data < extra_data_count);
        adlb_binary_data *data = &extra_data_ptrs[tmp[i].subscript_data];
        assert(data->data != NULL);
        assert(data->length >= 0);
        r->subscript.key = data->data;
        r->subscript.length = (size_t)data->length;
      }
    }
    notifs->notify.count += added_count;
    free(tmp);
  }

  if (counts->reference_count > 0)
  {
    int added_count = counts->reference_count;
    ac = xlb_refs_expand(&notifs->references, added_count);
    ADLB_CHECK(ac);

    struct packed_reference *tmp =
        malloc(sizeof(struct packed_reference) * (size_t)added_count);
    ADLB_MALLOC_CHECK(tmp);

    RECV(tmp, added_count * (int)sizeof(tmp[0]), MPI_BYTE,
         to_server_rank, ADLB_TAG_RESPONSE);

    for (int i = 0; i < added_count; i++)
    {
      // Copy data from tmp and fill in values
      adlb_ref_datum *d;
      d = &notifs->references.data[notifs->references.count + i];
      d->id = tmp[i].id;
      d->type = tmp[i].type;
      d->refcounts = tmp[i].refcounts;

      int sub_data_ix = tmp[i].subscript_data;
      if (sub_data_ix >= 0)
      {
        assert(sub_data_ix >= 0 && sub_data_ix < extra_data_count);
        adlb_binary_data *sub_data = &extra_data_ptrs[sub_data_ix];
        d->subscript.key = sub_data->data;
        d->subscript.length = (size_t)sub_data->length;
      }
      else
      {
        d->subscript = ADLB_NO_SUB;
      }

      assert(tmp[i].val_data >= 0 && tmp[i].val_data < extra_data_count);
      adlb_binary_data *data = &extra_data_ptrs[tmp[i].val_data];
      d->value = data->data;
      d->value_len = data->length;
    }
    notifs->references.count += added_count;
    free(tmp);
  }

  if (counts->rc_change_count > 0)
  {
    DEBUG("Receiving %i rc changes", counts->rc_change_count);
    ac = xlb_rc_changes_expand(&notifs->rc_changes, counts->rc_change_count);
    ADLB_CHECK(ac);

    RECV(&notifs->rc_changes.arr[notifs->rc_changes.count], 
         counts->rc_change_count * (int)sizeof(notifs->rc_changes.arr[0]),
         MPI_BYTE, to_server_rank, ADLB_TAG_RESPONSE);
    notifs->rc_changes.count += counts->rc_change_count;

    // TODO: rebuild index
    //  - Merge new data into existing ones
    //  - Index remaining new data
  }

  if (extra_data != NULL && extra_data != xfer)
  {
    ac = xlb_to_free_add(notifs, extra_data);
    ADLB_CHECK(ac)
  }
  if (extra_data_ptrs != NULL)
  {
    ac = xlb_to_free_add(notifs, extra_data_ptrs);
    ADLB_CHECK(ac)
  }
  return ADLB_SUCCESS;
}<|MERGE_RESOLUTION|>--- conflicted
+++ resolved
@@ -484,10 +484,9 @@
       {
         void *ptr;
         bool removed = table_lp_remove(&c->index, change->id, &ptr);
-<<<<<<< HEAD
-=======
+        assert(removed);
+        assert(ptr == change);
         TRACE("Remove change for id <%"PRId64">: %p", change->id, ptr);
->>>>>>> c07e894d
         assert(removed);
         assert(ptr == change);
       }
