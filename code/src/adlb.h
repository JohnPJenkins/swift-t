--- conflicted
+++ resolved
@@ -1,12 +1,9 @@
 
-<<<<<<< HEAD
-=======
 #ifndef ADLB_H
 #define ADLB_H
 
 // Need _GNU_SOURCE for asprintf()
 #define _GNU_SOURCE
->>>>>>> 920ef0b4
 #include <stdio.h>
 #include <stdlib.h>
 #include <unistd.h>
@@ -20,59 +17,6 @@
 
 #include "version.h"
 
-<<<<<<< HEAD
-/** These versions indicators are not used by ExM */
-#define  ADLB_VERSION             ADLBM
-#define  ADLB_VERSION_NUMBER      420
-#define  ADLB_VERSION_DATE        05-Jan-2012
-
-#define ADLB_SUCCESS                     (1)
-#define ADLB_ERROR                      (-1)
-#define ADLB_NO_MORE_WORK       (-999999999)
-#define ADLB_DONE_BY_EXHAUSTION (-999999998)
-#define ADLB_NO_CURRENT_WORK    (-999999997)
-#define ADLB_PUT_REJECTED       (-999999996)
-#define ADLB_LOWEST_PRIO        (-999999999)
-#define ADLB_RANK_ANY (-1)
-
-/* for Info_get;  MUST match adlbf.h  */
-#define ADLB_INFO_MALLOC_HWM               1
-#define ADLB_INFO_AVG_TIME_ON_RQ           2
-#define ADLB_INFO_NPUSHED_FROM_HERE        3
-#define ADLB_INFO_NPUSHED_TO_HERE          4
-#define ADLB_INFO_NREJECTED_PUTS           5
-#define ADLB_INFO_LOOP_TOP_TIME            6
-#define ADLB_INFO_MAX_QMSTAT_TRIP_TIME     7
-#define ADLB_INFO_AVG_QMSTAT_TRIP_TIME     8
-#define ADLB_INFO_NUM_QMS_EXCEED_INT       9
-#define ADLB_INFO_NUM_RESERVES            10
-#define ADLB_INFO_NUM_RESERVES_PUT_ON_RQ  11
-#define ADLB_INFO_MAX_WQ_COUNT            12
-
-#define ADLB_RESERVE_REQUEST_ANY    -1
-#define ADLB_RESERVE_EOL            -1
-#define ADLB_HANDLE_SIZE             5
-
-/**
-   Maximum size for a given ADLB transaction
-*/
-#define ADLB_MSG_MAX (1024*1024)
-#define ADLB_DHT_MAX 1024*1024
-
-int ADLBP_Init(int, int, int, int, int *, int *, int *, MPI_Comm *);
-int ADLB_Init(int, int, int, int, int*, int *, int *, MPI_Comm *);
-
-int ADLB_Version(version* output);
-
-int ADLBP_Server(double hi_malloc, double periodic_logging_time);
-int ADLB_Server(double hi_malloc, double periodic_logging_time);
-
-int ADLBP_Debug_server(double timeout);
-int ADLB_Debug_server(double timeout);
-
-int ADLBP_Put(void *,int,int,int,int,int);
-int ADLB_Put(void *,int,int,int,int,int);
-=======
 #define XLB
 #define XLB_VERSION 0
 
@@ -98,7 +42,6 @@
                     int* answer, int* type_recvd);
 adlb_code ADLB_Get(int type_requested, void* payload, int* length,
                    int* answer, int* type_recvd);
->>>>>>> 920ef0b4
 
 // Applications should not call these directly but
 // should use the typed forms defined below
@@ -163,14 +106,6 @@
 adlb_code ADLBP_Subscribe(adlb_datum_id id, int* subscribed);
 adlb_code ADLB_Subscribe(adlb_datum_id id, int* subscribed);
 
-<<<<<<< HEAD
-int ADLBP_Container_reference(adlb_datum_id id, const char *subscript,
-                              adlb_datum_id reference,
-                              adlb_data_type ref_type);
-int ADLB_Container_reference(adlb_datum_id id, const char *subscript,
-                             adlb_datum_id reference,
-                             adlb_data_type ref_type);
-=======
 adlb_code ADLBP_Container_reference(adlb_datum_id id, const char *subscript,
                               adlb_datum_id reference,
                               adlb_data_type ref_type);
@@ -179,7 +114,6 @@
                               adlb_data_type ref_type);
 adlb_code ADLBP_Close(adlb_datum_id id, int** ranks, int* count);
 adlb_code ADLB_Close(adlb_datum_id id, int** ranks, int* count);
->>>>>>> 920ef0b4
 
 adlb_code ADLBP_Unique(adlb_datum_id *result);
 adlb_code ADLB_Unique(adlb_datum_id *result);
@@ -212,73 +146,6 @@
 
 adlb_code ADLB_Fail(int code);
 
-<<<<<<< HEAD
-int ADLBP_Set_problem_done(void);
-int ADLB_Set_problem_done(void);
-
-int ADLBP_Set_no_more_work(void);  // deprecated
-int ADLB_Set_no_more_work(void);
-
-int ADLBP_Info_get(int, double *);
-int ADLB_Info_get(int, double *);
-
-int ADLBP_Info_num_work_units(int , int *, int *, int *);
-int ADLB_Info_num_work_units(int , int *, int *, int *);
-
-int ADLBP_Finalize(void);
-int ADLB_Finalize(void);
-
-int ADLBP_Abort(int);
-int ADLB_Abort(int);
-
-int adlbp_Probe(int , int, MPI_Comm, MPI_Status *);  /* used in aldb.c and adlb_prof.c */
-int ADLB_Begin_batch_put(void *, int);  /* used in aldbf.c (note the f) and adlb_prof.c */
-int ADLB_End_batch_put(void);           /* used in aldbf.c (note the f) and adlb_prof.c */
-
-void adlbp_dbgprintf(int flag, int linenum, char *fmt, ...);
-#ifndef NDEBUG
-#define aprintf(flag,...) adlbp_dbgprintf(flag,__LINE__,__VA_ARGS__)
-#else
-#define aprintf(flag,...) // noop
-#endif
-void *dmalloc(int,const char *,int);
-#define amalloc(nbytes)   dmalloc(nbytes,__FUNCTION__,__LINE__)
-void dfree(void *,int,const char *,int);
-#define afree(ptr,nbytes) dfree(ptr,nbytes,__FUNCTION__,__LINE__)
-
-/**
-   Most warnings will result in fatal errors at some point,
-   but the user may turn these messages off
- */
-#define ENABLE_WARN
-#ifdef ENABLE_WARN
-#define WARN(format, args...)              \
-  {    printf("WARNING: ADLB: " format, ## args); \
-       fflush(stdout);                    \
-  }
-#else
-#define WARN(format, args...)
-#endif
-
-/*
-   Debugging may be disabled at compile-time via NDEBUG or
-   ENABLE_DEBUG or at run-time by setting environment variable ADLB_DEBUG=0
- */
-extern int debug;
-#ifndef NDEBUG
-// #define ENABLE_DEBUG 1
-#endif
-#ifdef ENABLE_DEBUG
-#define DEBUG(format, args...)              \
-  { if (debug) {                            \
-         printf("ADLB: " format "\n", ## args); \
-         fflush(stdout);                    \
-       } }
-#else
-#define DEBUG(format, args...) // noop
-#endif
-=======
 void ADLB_Abort(int code);
->>>>>>> 920ef0b4
 
 #endif
